/*
 * To change this license header, choose License Headers in Project Properties.
 * To change this template file, choose Tools | Templates
 * and open the template in the editor.
 */
package test.java.main.java.com.djrapitops.plan.database;

import main.java.com.djrapitops.plan.Plan;
import main.java.com.djrapitops.plan.data.*;
import main.java.com.djrapitops.plan.data.server.ServerInfo;
import main.java.com.djrapitops.plan.data.time.GMTimes;
import main.java.com.djrapitops.plan.data.time.WorldTimes;
import main.java.com.djrapitops.plan.database.Database;
import main.java.com.djrapitops.plan.database.databases.MySQLDB;
import main.java.com.djrapitops.plan.database.databases.SQLiteDB;
import main.java.com.djrapitops.plan.database.tables.*;
import main.java.com.djrapitops.plan.utilities.MiscUtils;
import main.java.com.djrapitops.plan.utilities.analysis.MathUtils;
import main.java.com.djrapitops.plan.utilities.file.FileUtil;
import org.bukkit.plugin.java.JavaPlugin;
import org.junit.After;
import org.junit.Before;
import org.junit.Test;
import org.junit.runner.RunWith;
import org.powermock.core.classloader.annotations.PrepareForTest;
import org.powermock.modules.junit4.PowerMockRunner;
import test.java.utils.MockUtils;
import test.java.utils.TestInit;

import java.io.File;
import java.io.IOException;
import java.lang.management.ManagementFactory;
import java.lang.management.OperatingSystemMXBean;
import java.sql.SQLException;
import java.util.*;

import static org.junit.Assert.*;

/**
 * @author Rsl1122
 */
@RunWith(PowerMockRunner.class)
@PrepareForTest(JavaPlugin.class)
public class DatabaseTest {

    private Plan plan;
    private Database db;
    private Database backup;
    private int rows;
    private UUID uuid = MockUtils.getPlayerUUID();
    private List<String> worlds = Arrays.asList("TestWorld", "TestWorld2");
    private UUID uuid2 = MockUtils.getPlayer2UUID();

    public DatabaseTest() {
    }

    @Before
    public void setUp() throws Exception {
        TestInit t = TestInit.init();
        plan = t.getPlanMock();
        db = new SQLiteDB(plan, "debug" + MiscUtils.getTime()) {
            @Override
            public void startConnectionPingTask() {

            }
        };
        db.init();
        db.getServerTable().saveCurrentServerInfo(new ServerInfo(-1, t.getServerUUID(), "ServerName", ""));
        File f = new File(plan.getDataFolder(), "Errors.txt");
        rows = FileUtil.lines(f).size();
        db.init();
    }

    @After
    public void tearDown() throws IOException, SQLException {
        db.close();
        if (backup != null) {
            backup.close();
        }
        File f = new File(plan.getDataFolder(), "Errors.txt");

        List<String> lines = FileUtil.lines(f);
        int rowsAgain = lines.size();
        if (rowsAgain > 0) {
            for (String line : lines) {
                System.out.println(line);
            }
        }
        assertTrue("Errors were caught.", rows == rowsAgain);
    }

    @Test
    public void testInit() {
        assertTrue("Database failed to init.", db.init());
    }

    @Test
    public void testSqLiteGetConfigName() {
        assertEquals("sqlite", db.getConfigName());
    }

    @Test
    public void testSqLiteGetgName() {
        assertEquals("SQLite", db.getName());
    }

    @Test
    public void testMysqlGetConfigName() {
        assertEquals("mysql", new MySQLDB(plan).getConfigName());
    }

    @Test
    public void testMysqlGetName() {
        assertEquals("MySQL", new MySQLDB(plan).getName());
    }

    @Test
    public void testSaveCommandUse() throws SQLException {
        Map<String, Integer> expected = new HashMap<>();

        expected.put("plan", 1);
        expected.put("tp", 4);
        expected.put("pla", 7);
        expected.put("help", 21);
        expected.put("roiergbnougbierubieugbeigubeigubgierbgeugeg", 3);

        db.saveCommandUse(expected);

        expected.remove("roiergbnougbierubieugbeigubeigubgierbgeugeg");

        Map<String, Integer> commandUse = db.getCommandUse();
        assertEquals(expected, commandUse);

        expected.put("test", 3);
        expected.put("tp", 6);
        expected.put("pla", 4);

        db.saveCommandUse(expected);

        expected.put("pla", 7);

        commandUse = db.getCommandUse();

        assertEquals(expected, commandUse);
    }

    @Test
    public void testCommandUseTableIDSystem() throws SQLException {
        Map<String, Integer> save = new HashMap<>();
        save.put("plan", 1);
        save.put("tp", 4);
        save.put("pla", 7);
        save.put("help", 21);
        save.put("roiergbnougbierubieugbeigubeigubgierbgeugeg", 3);
        db.saveCommandUse(save);

        CommandUseTable commandUseTable = db.getCommandUseTable();
        Optional<Integer> id = commandUseTable.getCommandID("plan");
        assertTrue(id.isPresent());
        Optional<String> commandByID = commandUseTable.getCommandByID(id.get());
        assertTrue(commandByID.isPresent());
        assertEquals("plan", commandByID.get());
        assertFalse(commandUseTable.getCommandID("roiergbnougbierubieugbeigubeigubgierbgeugeg").isPresent());
    }

    @Test
    public void testTPSSaving() throws SQLException {
        db.init();
        TPSTable tpsTable = db.getTpsTable();
        Random r = new Random();

        OperatingSystemMXBean operatingSystemMXBean = ManagementFactory.getOperatingSystemMXBean();
        int availableProcessors = ManagementFactory.getOperatingSystemMXBean().getAvailableProcessors();
        final double averageCPUUsage = MathUtils.round(operatingSystemMXBean.getSystemLoadAverage() / availableProcessors * 100.0);

        final long usedMemory = 51231251254L;
        final int entityCount = 6123;
        final int chunksLoaded = 2134;

        List<TPS> expected = new ArrayList<>();

        expected.add(new TPS(r.nextLong(), r.nextDouble(), r.nextInt(100000000), averageCPUUsage, usedMemory, entityCount, chunksLoaded));
        expected.add(new TPS(r.nextLong(), r.nextDouble(), r.nextInt(100000000), averageCPUUsage, usedMemory, entityCount, chunksLoaded));
        expected.add(new TPS(r.nextLong(), r.nextDouble(), r.nextInt(100000000), averageCPUUsage, usedMemory, entityCount, chunksLoaded));
        expected.add(new TPS(r.nextLong(), r.nextDouble(), r.nextInt(100000000), averageCPUUsage, usedMemory, entityCount, chunksLoaded));

<<<<<<< HEAD
        tpsTable.saveTPSData(expected);
=======
        for (TPS tps : expected) {
            tpsTable.insertTPS(tps);
        }
>>>>>>> f7a99d07

        assertEquals(expected, tpsTable.getTPSData());
    }

    private void saveUserOne() throws SQLException {
        db.getUsersTable().registerUser(uuid, 123456789L, "Test");
    }

    private void saveUserTwo() throws SQLException {
        db.getUsersTable().registerUser(uuid2, 123456789L, "Test");
    }

    @Test
    public void testActionsTable() throws SQLException {
        saveUserOne();
        ActionsTable actionsTable = db.getActionsTable();

        Action save = new Action(234567890L, Actions.REGISTERED, "Additional Info");
        Action expected = new Action(234567890L, Actions.REGISTERED, "Additional Info", 1);

        actionsTable.insertAction(uuid, save);

        List<Action> actions = actionsTable.getActions(uuid);
        assertEquals(expected, actions.get(0));
    }

    @Test
    public void testIPTable() throws SQLException {
        saveUserOne();
        IPsTable ipsTable = db.getIpsTable();

        String expectedIP = "1.2.3.4";
        String expectedGeoLoc = "TestLocation";

        ipsTable.saveIP(uuid, expectedIP, expectedGeoLoc);
        ipsTable.saveIP(uuid, expectedIP, expectedGeoLoc);

        List<String> ips = ipsTable.getIps(uuid);
        assertEquals(1, ips.size());
        assertEquals(expectedIP, ips.get(0));

        List<String> geolocations = ipsTable.getGeolocations(uuid);
        assertEquals(1, geolocations.size());
        assertEquals(expectedGeoLoc, geolocations.get(0));


        Optional<String> result = ipsTable.getGeolocation(expectedIP);
        assertTrue(result.isPresent());
        assertEquals(expectedGeoLoc, result.get());
    }

    @Test // Does not test getting sessions from another server.
    public void testNicknamesTable() throws SQLException {
        saveUserOne();
        NicknamesTable nickTable = db.getNicknamesTable();

        String expected = "TestNickname";
        nickTable.saveUserName(uuid, expected);
        nickTable.saveUserName(uuid, expected);

        List<String> nicknames = nickTable.getNicknames(uuid);
        assertEquals(1, nicknames.size());
        assertEquals(expected, nicknames.get(0));

        List<String> allNicknames = nickTable.getAllNicknames(uuid);
        assertEquals(nicknames, allNicknames);
    }

    @Test
    public void testSecurityTable() throws SQLException {
        SecurityTable securityTable = db.getSecurityTable();
        WebUser expected = new WebUser("Test", "RandomGarbageBlah", 0);
        securityTable.addNewUser(expected);
        assertTrue(securityTable.userExists("Test"));
        WebUser test = securityTable.getWebUser("Test");
        assertEquals(expected, test);

        assertFalse(securityTable.userExists("NotExist"));
        assertNull(securityTable.getWebUser("NotExist"));

        assertEquals(1, securityTable.getUsers().size());

        securityTable.removeUser("Test");
        assertFalse(securityTable.userExists("Test"));
        assertNull(securityTable.getWebUser("Test"));

        assertEquals(0, securityTable.getUsers().size());
    }

    @Test
    public void testWorldTable() throws SQLException {
        WorldTable worldTable = db.getWorldTable();
        List<String> worlds = Arrays.asList("Test", "Test2", "Test3");
        worldTable.saveWorlds(worlds);

        List<String> saved = worldTable.getWorlds();
        assertEquals(worlds, saved);
    }

    private void saveTwoWorlds() throws SQLException {
        db.getWorldTable().saveWorlds(worlds);
    }

    private WorldTimes createWorldTimes() {
        Map<String, GMTimes> times = new HashMap<>();
        Map<String, Long> gm = new HashMap<>();
        String[] gms = GMTimes.getGMKeyArray();
        gm.put(gms[0], 1000L);
        gm.put(gms[1], 2000L);
        gm.put(gms[2], 3000L);
        gm.put(gms[3], 4000L);
        times.put(worlds.get(0), new GMTimes(gm));

        return new WorldTimes(times);
    }

    private List<KillData> createKills() {
        List<KillData> kills = new ArrayList<>();
        kills.add(new KillData(uuid2, "Iron Sword", 4321L));
        kills.add(new KillData(uuid2, "Gold Sword", 5321L));
        return kills;
    }

    @Test
    public void testSessionPlaytimeSaving() throws SQLException {
        saveTwoWorlds();
        saveUserOne();
        saveUserTwo();
        Session session = new Session(12345L, "", "");
        session.endSession(22345L);
        session.setWorldTimes(createWorldTimes());
        session.setPlayerKills(createKills());

        long expectedLength = 10000L;
        assertEquals(expectedLength, session.getLength());
        assertEquals(expectedLength, session.getWorldTimes().getTotal());

        SessionsTable sessionsTable = db.getSessionsTable();
        sessionsTable.saveSession(uuid, session);

        assertEquals(expectedLength, sessionsTable.getPlaytime(uuid));
        assertEquals(0L, sessionsTable.getPlaytime(uuid, 30000L));

        long playtimeOfServer = sessionsTable.getPlaytimeOfServer(TestInit.getServerUUID());
        assertEquals(expectedLength, playtimeOfServer);
        assertEquals(0L, sessionsTable.getPlaytimeOfServer(TestInit.getServerUUID(), 30000L));

        assertEquals(1, sessionsTable.getSessionCount(uuid));
        assertEquals(0, sessionsTable.getSessionCount(uuid, 30000L));
    }

    @Test
    public void testSessionSaving() throws SQLException {
        saveTwoWorlds();
        saveUserOne();
        saveUserTwo();
        Session session = new Session(12345L, "", "");
        session.endSession(22345L);
        session.setWorldTimes(createWorldTimes());
        session.setPlayerKills(createKills());

        SessionsTable sessionsTable = db.getSessionsTable();
        sessionsTable.saveSession(uuid, session);

        Map<String, List<Session>> sessions = sessionsTable.getSessions(uuid);

        for (Map.Entry<String, List<Session>> entry : sessions.entrySet()) {
            String key = entry.getKey();
            if (key == null) {
                System.out.print("null");
            } else if (key.isEmpty()) {
                System.out.print("empty");
            } else {
                System.out.print(key);
            }
            System.out.println(" " + entry.getValue());
        }

        List<Session> savedSessions = sessions.get("ServerName");

        assertNotNull(savedSessions);
        assertEquals(1, savedSessions.size());
        assertNull(sessions.get(worlds.get(1)));

        assertEquals(session, savedSessions.get(0));
    }

    @Test
    public void testUserInfoTableRegisterUnRegistered() throws SQLException {
        UserInfoTable userInfoTable = db.getUserInfoTable();
        assertFalse(userInfoTable.isRegistered(uuid));
        UsersTable usersTable = db.getUsersTable();
        assertFalse(usersTable.isRegistered(uuid));

        userInfoTable.registerUserInfo(uuid, 123456789L);

        assertTrue(usersTable.isRegistered(uuid));
        assertTrue(userInfoTable.isRegistered(uuid));

        UserInfo userInfo = userInfoTable.getUserInfo(uuid);
        assertEquals(uuid, userInfo.getUuid());
        assertEquals(123456789L, (long) usersTable.getRegisterDates().get(0));
        assertEquals(123456789L, userInfo.getRegistered());
        assertEquals("Waiting for Update..", userInfo.getName());
        assertFalse(userInfo.isBanned());
        assertFalse(userInfo.isOpped());
    }

    @Test
    public void testUserInfoTableRegisterRegistered() throws SQLException {
        saveUserOne();
        UsersTable usersTable = db.getUsersTable();
        assertTrue(usersTable.isRegistered(uuid));

        UserInfoTable userInfoTable = db.getUserInfoTable();
        assertFalse(userInfoTable.isRegistered(uuid));

        userInfoTable.registerUserInfo(uuid, 223456789L);

        assertTrue(usersTable.isRegistered(uuid));
        assertTrue(userInfoTable.isRegistered(uuid));

        UserInfo userInfo = userInfoTable.getUserInfo(uuid);
        assertEquals(uuid, userInfo.getUuid());
        assertEquals(123456789L, (long) usersTable.getRegisterDates().get(0));
        assertEquals(223456789L, userInfo.getRegistered());
        assertEquals("Test", userInfo.getName());
        assertFalse(userInfo.isBanned());
        assertFalse(userInfo.isOpped());

        assertEquals(userInfo, userInfoTable.getAllUserInfo().get(0));
    }

    @Test
    public void testUserInfoTableUpdateBannedOpped() throws SQLException {
        UserInfoTable userInfoTable = db.getUserInfoTable();
        userInfoTable.registerUserInfo(uuid, 223456789L);
        assertTrue(userInfoTable.isRegistered(uuid));

        userInfoTable.updateOpAndBanStatus(uuid, true, true);

        UserInfo userInfo = userInfoTable.getUserInfo(uuid);
        assertTrue(userInfo.isBanned());
        assertTrue(userInfo.isOpped());

        userInfoTable.updateOpAndBanStatus(uuid, false, true);
        userInfo = userInfoTable.getUserInfo(uuid);

        assertTrue(userInfo.isBanned());
        assertFalse(userInfo.isOpped());

        userInfoTable.updateOpAndBanStatus(uuid, false, false);
        userInfo = userInfoTable.getUserInfo(uuid);

        assertFalse(userInfo.isBanned());
        assertFalse(userInfo.isOpped());
    }

    @Test
    public void testUsersTableUpdateName() throws SQLException {
        saveUserOne();

        UsersTable usersTable = db.getUsersTable();

        assertEquals(uuid, usersTable.getUuidOf("Test"));
        usersTable.updateName(uuid, "NewName");
        assertNull(usersTable.getUuidOf("Test"));

        assertEquals("NewName", usersTable.getPlayerName(uuid));
        assertEquals(uuid, usersTable.getUuidOf("NewName"));
    }

    @Test
    public void testUsersTableKickSaving() throws SQLException {
        saveUserOne();
        UsersTable usersTable = db.getUsersTable();
        assertEquals(0, usersTable.getTimesKicked(uuid));

        int random = new Random().nextInt(20);

        for (int i = 0; i < random + 1; i++) {
            usersTable.kicked(uuid);
        }

        assertEquals(random + 1, usersTable.getTimesKicked(uuid));
    }

    @Test
    public void testRemovalSingleUser() throws SQLException {
        saveUserTwo();

        UserInfoTable userInfoTable = db.getUserInfoTable();
        UsersTable usersTable = db.getUsersTable();
        SessionsTable sessionsTable = db.getSessionsTable();
        NicknamesTable nicknamesTable = db.getNicknamesTable();
        IPsTable ipsTable = db.getIpsTable();
        ActionsTable actionsTable = db.getActionsTable();

        userInfoTable.registerUserInfo(uuid, 223456789L);
        saveTwoWorlds();

        Session session = new Session(12345L, "", "");
        session.endSession(22345L);
        session.setWorldTimes(createWorldTimes());
        session.setPlayerKills(createKills());

        sessionsTable.saveSession(uuid, session);
        nicknamesTable.saveUserName(uuid, "TestNick");
        ipsTable.saveIP(uuid, "1.2.3.4", "TestLoc");
        actionsTable.insertAction(uuid, new Action(1324L, Actions.REGISTERED, "Add"));

        assertTrue(usersTable.isRegistered(uuid));

        db.removeAccount(uuid);

        assertFalse(usersTable.isRegistered(uuid));
        assertFalse(userInfoTable.isRegistered(uuid));
        assertTrue(nicknamesTable.getNicknames(uuid).isEmpty());
        assertTrue(ipsTable.getGeolocations(uuid).isEmpty());
        assertTrue(ipsTable.getIps(uuid).isEmpty());
        assertTrue(sessionsTable.getSessions(uuid).isEmpty());
        assertTrue(actionsTable.getActions(uuid).isEmpty());
    }

    @Test
    public void testRemovalEverything() throws SQLException {
        saveUserTwo();

        UserInfoTable userInfoTable = db.getUserInfoTable();
        UsersTable usersTable = db.getUsersTable();
        SessionsTable sessionsTable = db.getSessionsTable();
        NicknamesTable nicknamesTable = db.getNicknamesTable();
        IPsTable ipsTable = db.getIpsTable();
        ActionsTable actionsTable = db.getActionsTable();

        userInfoTable.registerUserInfo(uuid, 223456789L);
        saveTwoWorlds();

        Session session = new Session(12345L, "", "");
        session.endSession(22345L);
        session.setWorldTimes(createWorldTimes());
        session.setPlayerKills(createKills());

        sessionsTable.saveSession(uuid, session);
        nicknamesTable.saveUserName(uuid, "TestNick");
        ipsTable.saveIP(uuid, "1.2.3.4", "TestLoc");
        actionsTable.insertAction(uuid, new Action(1324L, Actions.REGISTERED, "Add"));

        assertTrue(usersTable.isRegistered(uuid));

        Map<String, Integer> save = new HashMap<>();
        save.put("plan", 1);
        save.put("tp", 4);
        save.put("pla", 7);
        save.put("help", 21);
        db.saveCommandUse(save);

        TPSTable tpsTable = db.getTpsTable();
        List<TPS> expected = new ArrayList<>();
        Random r = new Random();
        OperatingSystemMXBean operatingSystemMXBean = ManagementFactory.getOperatingSystemMXBean();
        int availableProcessors = ManagementFactory.getOperatingSystemMXBean().getAvailableProcessors();
        final double averageCPUUsage = MathUtils.round(operatingSystemMXBean.getSystemLoadAverage() / availableProcessors * 100.0);
        final long usedMemory = 51231251254L;
        final int entityCount = 6123;
        final int chunksLoaded = 2134;
        expected.add(new TPS(r.nextLong(), r.nextDouble(), r.nextInt(100000000), averageCPUUsage, usedMemory, entityCount, chunksLoaded));
        expected.add(new TPS(r.nextLong(), r.nextDouble(), r.nextInt(100000000), averageCPUUsage, usedMemory, entityCount, chunksLoaded));
        expected.add(new TPS(r.nextLong(), r.nextDouble(), r.nextInt(100000000), averageCPUUsage, usedMemory, entityCount, chunksLoaded));
        expected.add(new TPS(r.nextLong(), r.nextDouble(), r.nextInt(100000000), averageCPUUsage, usedMemory, entityCount, chunksLoaded));
        for (TPS tps : expected) {
            tpsTable.insertTPS(tps);
        }

        SecurityTable securityTable = db.getSecurityTable();
        securityTable.addNewUser(new WebUser("Test", "RandomGarbageBlah", 0));

        db.removeAllData();

        assertFalse(usersTable.isRegistered(uuid));
        assertFalse(usersTable.isRegistered(uuid2));
        assertFalse(userInfoTable.isRegistered(uuid));
        assertTrue(nicknamesTable.getNicknames(uuid).isEmpty());
        assertTrue(ipsTable.getGeolocations(uuid).isEmpty());
        assertTrue(ipsTable.getIps(uuid).isEmpty());
        assertTrue(sessionsTable.getSessions(uuid).isEmpty());
        assertTrue(actionsTable.getActions(uuid).isEmpty());
        assertTrue(db.getCommandUse().isEmpty());
        assertTrue(db.getWorldTable().getWorlds().isEmpty());
        assertTrue(tpsTable.getTPSData().isEmpty());
        assertTrue(db.getServerTable().getBukkitServers().isEmpty());
        assertTrue(securityTable.getUsers().isEmpty());
    }

    @Test
    public void testServerTableBungeeSave() throws SQLException {
        ServerTable serverTable = db.getServerTable();

        Optional<ServerInfo> bungeeInfo = serverTable.getBungeeInfo();
        assertFalse(bungeeInfo.isPresent());

        UUID bungeeUUID = UUID.randomUUID();
        ServerInfo bungeeCord = new ServerInfo(-1, bungeeUUID, "BungeeCord", "Random:1234");
        serverTable.saveCurrentServerInfo(bungeeCord);

        bungeeCord.setId(2);

        bungeeInfo = serverTable.getBungeeInfo();
        assertTrue(bungeeInfo.isPresent());
        assertEquals(bungeeCord, bungeeInfo.get());

        Optional<Integer> serverID = serverTable.getServerID(bungeeUUID);
        assertTrue(serverID.isPresent());
        assertEquals(2, (int) serverID.get());
    }

    @Test
    public void testServerTableBungee() throws SQLException {
        testServerTableBungeeSave();
        ServerTable serverTable = db.getServerTable();

        List<ServerInfo> bukkitServers = serverTable.getBukkitServers();
        assertEquals(1, bukkitServers.size());
    }
}<|MERGE_RESOLUTION|>--- conflicted
+++ resolved
@@ -68,6 +68,7 @@
         db.getServerTable().saveCurrentServerInfo(new ServerInfo(-1, t.getServerUUID(), "ServerName", ""));
         File f = new File(plan.getDataFolder(), "Errors.txt");
         rows = FileUtil.lines(f).size();
+
         db.init();
     }
 
@@ -184,13 +185,9 @@
         expected.add(new TPS(r.nextLong(), r.nextDouble(), r.nextInt(100000000), averageCPUUsage, usedMemory, entityCount, chunksLoaded));
         expected.add(new TPS(r.nextLong(), r.nextDouble(), r.nextInt(100000000), averageCPUUsage, usedMemory, entityCount, chunksLoaded));
 
-<<<<<<< HEAD
-        tpsTable.saveTPSData(expected);
-=======
         for (TPS tps : expected) {
             tpsTable.insertTPS(tps);
         }
->>>>>>> f7a99d07
 
         assertEquals(expected, tpsTable.getTPSData());
     }
