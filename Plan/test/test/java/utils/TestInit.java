package test.java.utils;

import com.djrapitops.plugin.StaticHolder;
import com.djrapitops.plugin.settings.ColorScheme;
import com.djrapitops.plugin.task.AbsRunnable;
import com.djrapitops.plugin.task.IRunnable;
import com.djrapitops.plugin.task.ITask;
import com.djrapitops.plugin.task.RunnableFactory;
import com.djrapitops.plugin.utilities.BenchUtil;
import com.djrapitops.plugin.utilities.log.BukkitLog;
import com.djrapitops.plugin.utilities.player.Fetch;
import main.java.com.djrapitops.plan.Plan;
import main.java.com.djrapitops.plan.ServerVariableHolder;
import main.java.com.djrapitops.plan.Settings;
import main.java.com.djrapitops.plan.data.server.ServerInfoManager;
import main.java.com.djrapitops.plan.locale.Locale;
import org.bukkit.ChatColor;
import org.bukkit.OfflinePlayer;
import org.bukkit.Server;
import org.bukkit.configuration.InvalidConfigurationException;
import org.bukkit.configuration.file.YamlConfiguration;
import org.powermock.api.mockito.PowerMockito;

import java.io.File;
import java.io.FileInputStream;
import java.io.IOException;
import java.nio.file.Files;
import java.util.UUID;
import java.util.logging.Logger;

import static org.powermock.api.mockito.PowerMockito.when;

/**
 * @author Rsl1122
 */
public class TestInit {

    private Plan planMock;
    private static final UUID serverUUID = UUID.fromString("9a27457b-f1a2-4b71-be7f-daf2170a1b66");

    public TestInit() {
    }

    /**
     * Init locale with empty messages.
     * <p>
     * Does not load any messages from anywhere because that would cause exceptions.
     */
    public static void initEmptyLocale() {
        new Locale(null);
    }

    /**
     * Init locale with mocked Plan.
     * <p>
     * requires getDataFolder mock.
     *
     * @param plan Mocked Plan
     */
    public static void initLocale(Plan plan) {
        new Locale(plan).loadLocale();
    }

    public static TestInit init() throws Exception {
        TestInit t = new TestInit();
        t.setUp();
        return t;
    }

    private void setUp() throws Exception {
        clean();

        planMock = PowerMockito.mock(Plan.class);
        StaticHolder.setInstance(Plan.class, planMock);
        StaticHolder.setInstance(planMock.getClass(), planMock);

        YamlConfiguration config = mockConfig();
        when(planMock.getConfig()).thenReturn(config);

        File testFolder = getTestFolder();
        when(planMock.getDataFolder()).thenReturn(testFolder);

        // Html Files
        File analysis = new File(getClass().getResource("/server.html").getPath());
        when(planMock.getResource("server.html")).thenReturn(new FileInputStream(analysis));
        File player = new File(getClass().getResource("/player.html").getPath());
        when(planMock.getResource("player.html")).thenReturn(new FileInputStream(player));

        Server mockServer = mockServer();

        when(planMock.getServer()).thenReturn(mockServer);

        // Test log settings
        when(planMock.getLogger()).thenReturn(Logger.getGlobal());
        Settings.DEBUG.setValue(true);

        // Abstract Plugin Framework Mocks.
        BukkitLog<Plan> log = new BukkitLog<>(planMock, "console", "");
        BenchUtil bench = new BenchUtil(planMock);
        ServerVariableHolder serverVariableHolder = new ServerVariableHolder(mockServer);
        Fetch fetch = new Fetch(planMock);

        when(planMock.getPluginLogger()).thenReturn(log);
        when(planMock.benchmark()).thenReturn(bench);
        when(planMock.getVariable()).thenReturn(serverVariableHolder);
        when(planMock.fetch()).thenReturn(fetch);
        ServerInfoManager serverInfoManager = PowerMockito.mock(ServerInfoManager.class);

        when(serverInfoManager.getServerUUID()).thenReturn(serverUUID);
        when(planMock.getServerInfoManager()).thenReturn(serverInfoManager);
        RunnableFactory<Plan> runnableFactory = mockRunnableFactory();
        when(planMock.getRunnableFactory()).thenReturn(runnableFactory);
        ColorScheme cs = new ColorScheme(ChatColor.BLACK, ChatColor.BLACK, ChatColor.BLACK, ChatColor.BLACK);
        when(planMock.getColorScheme()).thenReturn(cs);
        initLocale(planMock);
    }

    private RunnableFactory<Plan> mockRunnableFactory() {
        return new RunnableFactory<Plan>(planMock) {
            @Override
            public IRunnable createNew(String name, final AbsRunnable runnable) {
                return new IRunnable() {
                    @Override
                    public String getTaskName() {
                        return "Test";
                    }

                    @Override
                    public void cancel() {
                    }

                    @Override
                    public int getTaskId() {
                        return 0;
                    }

                    @Override
                    public ITask runTask() {
                        new Thread(runnable::run).start();
                        return null;
                    }

                    @Override
                    public ITask runTaskAsynchronously() {
                        return runTask();
                    }

                    @Override
                    public ITask runTaskLater(long l) {
                        return runTask();
                    }

                    @Override
                    public ITask runTaskLaterAsynchronously(long l) {
                        return runTask();
                    }

                    @Override
                    public ITask runTaskTimer(long l, long l1) {
                        return runTask();
                    }

                    @Override
                    public ITask runTaskTimerAsynchronously(long l, long l1) {
                        return runTask();
                    }
                };
            }
        };
    }

    static File getTestFolder() {
        File testFolder = new File("temporaryTestFolder");
        testFolder.mkdir();
        return testFolder;
    }

    private Server mockServer() {
        Server mockServer = PowerMockito.mock(Server.class);

        OfflinePlayer[] ops = new OfflinePlayer[]{MockUtils.mockPlayer(), MockUtils.mockPlayer2()};

        when(mockServer.getIp()).thenReturn("0.0.0.0");
        when(mockServer.getMaxPlayers()).thenReturn(20);
        when(mockServer.getName()).thenReturn("Bukkit");
        when(mockServer.getOfflinePlayers()).thenReturn(ops);
        return mockServer;
    }

    private YamlConfiguration mockConfig() throws IOException, InvalidConfigurationException {
        File configFile = new File(getClass().getResource("/config.yml").getPath());
        YamlConfiguration configuration = new YamlConfiguration();
        configuration.load(configFile.getAbsolutePath());
        return configuration;
    }

    /**
     * @return
     */
    public Plan getPlanMock() {
        return planMock;
    }

<<<<<<< HEAD
    public static void clean() throws IOException {
        File testFolder = getTestFolder();

        if (!testFolder.exists() || !testFolder.isDirectory()) {
            return;
        }

        for (File f : testFolder.listFiles()) {
            f.delete();
        }
=======
    public static UUID getServerUUID() {
        return serverUUID;
>>>>>>> f7a99d07
    }
}<|MERGE_RESOLUTION|>--- conflicted
+++ resolved
@@ -68,8 +68,6 @@
     }
 
     private void setUp() throws Exception {
-        clean();
-
         planMock = PowerMockito.mock(Plan.class);
         StaticHolder.setInstance(Plan.class, planMock);
         StaticHolder.setInstance(planMock.getClass(), planMock);
@@ -201,20 +199,7 @@
         return planMock;
     }
 
-<<<<<<< HEAD
-    public static void clean() throws IOException {
-        File testFolder = getTestFolder();
-
-        if (!testFolder.exists() || !testFolder.isDirectory()) {
-            return;
-        }
-
-        for (File f : testFolder.listFiles()) {
-            f.delete();
-        }
-=======
     public static UUID getServerUUID() {
         return serverUUID;
->>>>>>> f7a99d07
     }
 }