--- conflicted
+++ resolved
@@ -1035,7 +1035,85 @@
         assertEquals(expected, result);
     }
 
-<<<<<<< HEAD
+    private void executeTransactions(Transaction... transactions) {
+        for (Transaction transaction : transactions) {
+            db.executeTransaction(transaction);
+        }
+    }
+
+    @Test
+    public void baseUsersQueryDoesNotReturnDuplicatePlayers() {
+        db.executeTransaction(TestData.storeServers());
+        executeTransactions(TestData.storePlayerOneData());
+        executeTransactions(TestData.storePlayerTwoData());
+
+        Collection<BaseUser> expected = new HashSet<>(Arrays.asList(TestData.getPlayerBaseUser(), TestData.getPlayer2BaseUser()));
+        Collection<BaseUser> result = db.query(BaseUserQueries.fetchServerBaseUsers(TestConstants.SERVER_UUID));
+
+        assertEquals(expected, result);
+
+        result = db.query(BaseUserQueries.fetchServerBaseUsers(TestConstants.SERVER_TWO_UUID));
+
+        assertEquals(expected, result);
+    }
+
+    @Test
+    public void serverPlayerContainersQueryDoesNotReturnDuplicatePlayers() {
+        db.executeTransaction(TestData.storeServers());
+        executeTransactions(TestData.storePlayerOneData());
+        executeTransactions(TestData.storePlayerTwoData());
+
+        List<UUID> expected = Arrays.asList(playerUUID, player2UUID);
+        Collections.sort(expected);
+
+        Collection<UUID> result = db.query(new ServerPlayerContainersQuery(TestConstants.SERVER_UUID))
+                .stream().map(player -> player.getUnsafe(PlayerKeys.UUID))
+                .sorted()
+                .collect(Collectors.toList());
+
+        assertEquals(expected, result);
+    }
+
+    @Test
+    public void allPlayerContainersQueryDoesNotReturnDuplicatePlayers() {
+        db.executeTransaction(TestData.storeServers());
+        executeTransactions(TestData.storePlayerOneData());
+        executeTransactions(TestData.storePlayerTwoData());
+
+        List<UUID> expected = Arrays.asList(playerUUID, player2UUID);
+        Collections.sort(expected);
+
+        Collection<UUID> result = db.query(new AllPlayerContainersQuery())
+                .stream().map(player -> player.getUnsafe(PlayerKeys.UUID))
+                .sorted()
+                .collect(Collectors.toList());
+
+        assertEquals(expected, result);
+    }
+
+    // This test is against issue https://github.com/Rsl1122/Plan-PlayerAnalytics/issues/956
+    @Test
+    public void analysisContainerPlayerNamesAreCollectedFromBaseUsersCorrectly() {
+        db.executeTransaction(TestData.storeServers());
+        executeTransactions(TestData.storePlayerOneData());
+        executeTransactions(TestData.storePlayerTwoData());
+
+        BaseUser playerBaseUser = TestData.getPlayerBaseUser();
+        BaseUser player2BaseUser = TestData.getPlayer2BaseUser();
+
+        AnalysisContainer.Factory factory = constructAnalysisContainerFactory();
+        AnalysisContainer analysisContainer = factory.forServerContainer(
+                db.query(ContainerFetchQueries.fetchServerContainer(TestConstants.SERVER_UUID))
+        );
+
+        Map<UUID, String> expected = new HashMap<>();
+        expected.put(playerBaseUser.getUuid(), playerBaseUser.getName());
+        expected.put(player2BaseUser.getUuid(), player2BaseUser.getName());
+        Map<UUID, String> result = analysisContainer.getValue(AnalysisKeys.PLAYER_NAMES).orElseThrow(AssertionError::new);
+
+        assertEquals(expected, result);
+    }
+
     @Test
     public void extensionPlayerValuesAreStored() {
         ExtensionServiceImplementation extensionService = (ExtensionServiceImplementation) system.getExtensionService();
@@ -1241,84 +1319,4 @@
         public String stringVal(UUID playerUUID) {
             return "Something";
         }
-=======
-    private void executeTransactions(Transaction... transactions) {
-        for (Transaction transaction : transactions) {
-            db.executeTransaction(transaction);
-        }
-    }
-
-    @Test
-    public void baseUsersQueryDoesNotReturnDuplicatePlayers() {
-        db.executeTransaction(TestData.storeServers());
-        executeTransactions(TestData.storePlayerOneData());
-        executeTransactions(TestData.storePlayerTwoData());
-
-        Collection<BaseUser> expected = new HashSet<>(Arrays.asList(TestData.getPlayerBaseUser(), TestData.getPlayer2BaseUser()));
-        Collection<BaseUser> result = db.query(BaseUserQueries.fetchServerBaseUsers(TestConstants.SERVER_UUID));
-
-        assertEquals(expected, result);
-
-        result = db.query(BaseUserQueries.fetchServerBaseUsers(TestConstants.SERVER_TWO_UUID));
-
-        assertEquals(expected, result);
-    }
-
-    @Test
-    public void serverPlayerContainersQueryDoesNotReturnDuplicatePlayers() {
-        db.executeTransaction(TestData.storeServers());
-        executeTransactions(TestData.storePlayerOneData());
-        executeTransactions(TestData.storePlayerTwoData());
-
-        List<UUID> expected = Arrays.asList(playerUUID, player2UUID);
-        Collections.sort(expected);
-
-        Collection<UUID> result = db.query(new ServerPlayerContainersQuery(TestConstants.SERVER_UUID))
-                .stream().map(player -> player.getUnsafe(PlayerKeys.UUID))
-                .sorted()
-                .collect(Collectors.toList());
-
-        assertEquals(expected, result);
-    }
-
-    @Test
-    public void allPlayerContainersQueryDoesNotReturnDuplicatePlayers() {
-        db.executeTransaction(TestData.storeServers());
-        executeTransactions(TestData.storePlayerOneData());
-        executeTransactions(TestData.storePlayerTwoData());
-
-        List<UUID> expected = Arrays.asList(playerUUID, player2UUID);
-        Collections.sort(expected);
-
-        Collection<UUID> result = db.query(new AllPlayerContainersQuery())
-                .stream().map(player -> player.getUnsafe(PlayerKeys.UUID))
-                .sorted()
-                .collect(Collectors.toList());
-
-        assertEquals(expected, result);
-    }
-
-    // This test is against issue https://github.com/Rsl1122/Plan-PlayerAnalytics/issues/956
-    @Test
-    public void analysisContainerPlayerNamesAreCollectedFromBaseUsersCorrectly() {
-        db.executeTransaction(TestData.storeServers());
-        executeTransactions(TestData.storePlayerOneData());
-        executeTransactions(TestData.storePlayerTwoData());
-
-        BaseUser playerBaseUser = TestData.getPlayerBaseUser();
-        BaseUser player2BaseUser = TestData.getPlayer2BaseUser();
-
-        AnalysisContainer.Factory factory = constructAnalysisContainerFactory();
-        AnalysisContainer analysisContainer = factory.forServerContainer(
-                db.query(ContainerFetchQueries.fetchServerContainer(TestConstants.SERVER_UUID))
-        );
-
-        Map<UUID, String> expected = new HashMap<>();
-        expected.put(playerBaseUser.getUuid(), playerBaseUser.getName());
-        expected.put(player2BaseUser.getUuid(), player2BaseUser.getName());
-        Map<UUID, String> result = analysisContainer.getValue(AnalysisKeys.PLAYER_NAMES).orElseThrow(AssertionError::new);
-
-        assertEquals(expected, result);
->>>>>>> b70491a6
-    }
 }