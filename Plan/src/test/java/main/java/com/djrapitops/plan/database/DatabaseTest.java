/*
 * To change this license header, choose License Headers in Project Properties.
 * To change this template file, choose Tools | Templates
 * and open the template in the editor.
 */
package test.java.main.java.com.djrapitops.plan.database;

import main.java.com.djrapitops.plan.Plan;
import main.java.com.djrapitops.plan.data.KillData;
import main.java.com.djrapitops.plan.data.SessionData;
import main.java.com.djrapitops.plan.data.TPS;
import main.java.com.djrapitops.plan.data.UserData;
import main.java.com.djrapitops.plan.data.cache.DBCallableProcessor;
import main.java.com.djrapitops.plan.data.time.GMTimes;
import main.java.com.djrapitops.plan.data.time.WorldTimes;
import main.java.com.djrapitops.plan.database.Database;
import main.java.com.djrapitops.plan.database.databases.MySQLDB;
import main.java.com.djrapitops.plan.database.databases.SQLiteDB;
import main.java.com.djrapitops.plan.database.tables.TPSTable;
import main.java.com.djrapitops.plan.utilities.ManageUtils;
import main.java.com.djrapitops.plan.utilities.MiscUtils;
import main.java.com.djrapitops.plan.utilities.analysis.MathUtils;
import org.bukkit.Bukkit;
import org.bukkit.plugin.java.JavaPlugin;
import org.bukkit.scheduler.BukkitRunnable;
import org.bukkit.scheduler.BukkitScheduler;
import org.junit.After;
import org.junit.Before;
import org.junit.Ignore;
import org.junit.Test;
import org.junit.runner.RunWith;
import org.powermock.core.classloader.annotations.PrepareForTest;
import org.powermock.modules.junit4.PowerMockRunner;
import test.java.utils.MockUtils;
import test.java.utils.TestInit;

import java.io.File;
import java.io.IOException;
import java.lang.management.ManagementFactory;
import java.lang.management.OperatingSystemMXBean;
import java.net.InetAddress;
import java.net.UnknownHostException;
import java.nio.charset.Charset;
import java.nio.file.Files;
import java.sql.SQLException;
import java.util.*;
import java.util.stream.Collectors;

import static org.junit.Assert.assertEquals;
import static org.junit.Assert.assertTrue;

/**
 * @author Rsl1122
 */
@RunWith(PowerMockRunner.class)
@PrepareForTest({JavaPlugin.class, Bukkit.class, BukkitScheduler.class, BukkitRunnable.class})
public class DatabaseTest {

    private Plan plan;
    private Database db;
    private Database backup;
    private int rows;

    /**
     *
     */
    public DatabaseTest() {
    }

    /**
     * @throws IOException
     * @throws Exception
     */
    @Before
    public void setUp() throws Exception {
        TestInit t = TestInit.init();
        plan = t.getPlanMock();
        db = new SQLiteDB(plan, "debug" + MiscUtils.getTime()) {
            @Override
            public void startConnectionPingTask() {

            }

            @Override
            public void convertBukkitDataToDB() {

            }
        };
        File f = new File(plan.getDataFolder(), "Errors.txt");
        rows = 0;
        if (f.exists()) {
            rows = Files.lines(f.toPath(), Charset.defaultCharset()).collect(Collectors.toList()).size();
        }
    }

    /**
     * @throws IOException
     * @throws SQLException
     */
    @After
    public void tearDown() throws IOException, SQLException {
        db.close();
        if (backup != null) {
            backup.close();
        }
        File f = new File(plan.getDataFolder(), "Errors.txt");
        int rowsAgain = 0;
        if (f.exists()) {
            List<String> lines = Files.lines(f.toPath(), Charset.defaultCharset()).collect(Collectors.toList());
            rowsAgain = lines.size();
            for (String line : lines) {
                System.out.println(line);
            }
        }
        assertTrue("Errors were caught.", rows == rowsAgain);
    }

    /**
     *
     */
    @Test
    public void testInit() {
        assertTrue("Database failed to init.", db.init());
    }

    /**
     *
     */
    @Test
    public void testSqLiteGetConfigName() {
        assertEquals("sqlite", db.getConfigName());
    }

    /**
     *
     */
    @Test
    public void testSqLiteGetgName() {
        assertEquals("SQLite", db.getName());
    }

    /**
     *
     */
    @Test
    public void testMysqlGetConfigName() {
        assertEquals("mysql", new MySQLDB(plan) {
            @Override
            public void startConnectionPingTask() {

            }

            @Override
            public void convertBukkitDataToDB() {

            }
        }.getConfigName());
    }

    /**
     *
     */
    @Test
    public void testMysqlGetName() {
        assertEquals("MySQL", new MySQLDB(plan) {
            @Override
            public void startConnectionPingTask() {

            }

            @Override
            public void convertBukkitDataToDB() {

            }
        }.getName());
    }

    /**
     * @throws SQLException
     */
    @Test
    public void testRemoveAll() throws SQLException {
        db.init();
        UserData data = MockUtils.mockUser();
        db.saveUserData(data);
        HashMap<String, Integer> c = new HashMap<>();
        c.put("/plan", 1);
        c.put("/tp", 4);
        c.put("/pla", 7);
        c.put("/help", 21);
        c.put("/roiergbnougbierubieugbeigubeigubgierbgeugeg", 3);
        db.saveCommandUse(c);
        assertTrue(db.removeAllData());
        assertTrue("Contains the user", db.getUserDataForUUIDS(Arrays.asList(MockUtils.getPlayerUUID(), MockUtils.getPlayer2UUID())).isEmpty());
        assertTrue("Contains commandUse", db.getCommandUse().isEmpty());
    }

    /**
     * @throws SQLException
     */
    @Test
    public void testSaveCommandUse() throws SQLException {
        db.init();
        HashMap<String, Integer> c = new HashMap<>();
        c.put("/plan", 1);
        c.put("/tp", 4);
        c.put("/pla", 7);
        c.put("/help", 21);
        c.put("/roiergbnougbierubieugbeigubeigubgierbgeugeg", 3);
        db.saveCommandUse(c);
        c.remove("/roiergbnougbierubieugbeigubeigubgierbgeugeg");
        Map<String, Integer> commandUse = db.getCommandUse();
        assertEquals(c, commandUse);
        c.put("/test", 3);
        c.put("/tp", 6);
        c.put("/pla", 4);
        db.saveCommandUse(c);
        c.put("/pla", 7);
        commandUse = db.getCommandUse();
        assertEquals(c, commandUse);
    }

    /**
     * @throws SQLException
     */
    @Test
    public void testSaveUserData() throws SQLException {
        db.init();
        UserData data = MockUtils.mockUser();
        GMTimes gmTimes = data.getGmTimes();
        gmTimes.setAllGMTimes(5L, 10L, 15L, 20L);
        gmTimes.setState("SURVIVAL");
        gmTimes.setLastStateChange(10L);
        WorldTimes worldTimes = data.getWorldTimes();
        worldTimes.setTime("World", 20L);
        worldTimes.setState("World");
        worldTimes.setLastStateChange(10L);
        db.saveUserData(data);
        data.addNickname("TestUpdateForSave");
        db.saveUserData(data);
<<<<<<< HEAD
        DBCallableProcessor process = d -> assertTrue("Not Equals", data.equals(d));
=======
        DBCallableProcessor process = new DBCallableProcessor() {
            @Override
            public void process(UserData d) {
                System.out.println("\nOriginal: " + data);
                System.out.println("Database: "+d);
                assertTrue("Not Equals", data.equals(d));
            }
        };
>>>>>>> 1126c65f
        db.giveUserDataToProcessors(data.getUuid(), process);
    }

    /**
     * @throws SQLException
     */
    @Test
    public void testNicknameInjection() throws SQLException {
        db.init();
        UserData data = MockUtils.mockUser();
        UserData data2 = MockUtils.mockUser2();
        db.saveUserData(data2);
        data.addNickname("s); DROP TABLE plan_users;--");
        db.saveUserData(data);
        assertTrue("Removed Users table.", db.getUsersTable().getUserId(data2.getUuid().toString()) != -1);
    }

    /**
     * @throws SQLException
     * @throws java.net.UnknownHostException
     */
    @Test
    public void testSaveMultipleUserData() throws SQLException, UnknownHostException {
        db.init();
        UserData data = MockUtils.mockUser();
        data.getGmTimes().setAllGMTimes(5L, 10L, 15L, 20L);
        data.getWorldTimes().setTime("World", 20L);
        data.addIpAddress(InetAddress.getByName("185.64.113.61"));
        data.addSession(new SessionData(1286349L, 2342978L));
        data.addNickname("TestNick");
        data.addPlayerKill(new KillData(MockUtils.getPlayer2UUID(), 2, "DiamondSword", 75843759L));
        System.out.println(data.toString());
        db.saveUserData(data);
        data.getPlayerKills().clear();
        System.out.println(data.toString());
        data.addNickname("TestUpdateForSave");
        UserData data2 = MockUtils.mockUser2();
        data2.getGmTimes().setAllGMTimes(5L, 10L, 15L, 20L);
        data2.addNickname("Alright");
        data.addNickname("TestNick2");
        data2.addIpAddress(InetAddress.getByName("185.64.113.60"));
        data2.addSession(new SessionData(2348743L, 4839673L));
        data2.addPlayerKill(new KillData(MockUtils.getPlayerUUID(), 1, "DiamondSword", 753759L));
        List<UserData> list = new ArrayList<>();
        list.add(data);
        list.add(data2);
        db.saveMultipleUserData(list);
        data.addPlayerKill(new KillData(MockUtils.getPlayer2UUID(), 2, "DiamondSword", 75843759L));
        DBCallableProcessor process = d -> {
            System.out.println("\n" + data.toString());
            System.out.println(d.toString());
            assertTrue("Not Equals", data.equals(d));
        };
        db.giveUserDataToProcessors(data.getUuid(), process);
        DBCallableProcessor process2 = d -> {
            System.out.println("\n" + data2.toString());
            System.out.println(d.toString());
            assertTrue("Not Equals", data2.equals(d));
        };
        db.giveUserDataToProcessors(data2.getUuid(), process2);
    }

    /**
     * @throws SQLException
     */
    @Test
    public void testRemove() throws SQLException {
        db.init();
        UserData data = MockUtils.mockUser();
        db.saveUserData(data);
        assertTrue(db.removeAccount(data.getUuid().toString()));
        assertTrue("Contains the user", !db.wasSeenBefore(data.getUuid()));
    }

    /**
     * @throws SQLException
     */
    @Test
    @Ignore("Backup has to be rewritten")
    public void testBackup() throws SQLException {
        db.init();
        UserData data = MockUtils.mockUser();
        UserData data2 = MockUtils.mockUser2();
        List<UserData> list = new ArrayList<>();
        list.add(data);
        list.add(data2);
        db.saveMultipleUserData(list);
        backup = new SQLiteDB(plan, "debug-backup") {
            @Override
            public void startConnectionPingTask() {

            }

            @Override
            public void convertBukkitDataToDB() {

            }
        };
        backup.init();
        ManageUtils.clearAndCopy(backup, db, db.getSavedUUIDs());
        Set<UUID> savedUUIDs = backup.getSavedUUIDs();
        assertTrue("Didn't contain 1", savedUUIDs.contains(data.getUuid()));
        assertTrue("Didn't contain 2", savedUUIDs.contains(data2.getUuid()));
    }

    /**
     * @throws SQLException
     */
    // Big test because
    @Test
    @Ignore("Backup has to be rewritten")
    public void testRestore() throws SQLException {
        db.init();
        UserData data = MockUtils.mockUser();
        UserData data2 = MockUtils.mockUser2();
        List<UserData> list = new ArrayList<>();
        list.add(data);
        list.add(data2);
        db.saveMultipleUserData(list);
        HashMap<String, Integer> c = new HashMap<>();
        c.put("/plan", 1);
        c.put("/tp", 4);
        c.put("/pla", 7);
        c.put("/help", 21);
        db.saveCommandUse(c);
        backup = new SQLiteDB(plan, "debug-backup") {
            @Override
            public void startConnectionPingTask() {

            }

            @Override
            public void convertBukkitDataToDB() {

            }
        };
        backup.init();
        ManageUtils.clearAndCopy(backup, db, db.getSavedUUIDs());
        ManageUtils.clearAndCopy(db, backup, backup.getSavedUUIDs());
        Set<UUID> savedUUIDs = db.getSavedUUIDs();
        assertTrue("Didn't contain 1", savedUUIDs.contains(data.getUuid()));
        assertTrue("Didn't contain 2", savedUUIDs.contains(data2.getUuid()));
        Map<String, Integer> commandUse = db.getCommandUse();
        assertTrue("Doesn't contain /plan", commandUse.containsKey("/plan"));
        assertTrue("Doesn't contain /tp", commandUse.containsKey("/tp"));
        assertTrue("Doesn't contain /pla", commandUse.containsKey("/pla"));
        assertTrue("Doesn't contain /help", commandUse.containsKey("/help"));
    }

    @Test
    public void testTPSSaving() throws SQLException {
        db.init();
        TPSTable tpsTable = db.getTpsTable();
        List<TPS> expected = new ArrayList<>();
        Random r = new Random();

        OperatingSystemMXBean operatingSystemMXBean = ManagementFactory.getOperatingSystemMXBean();
        int availableProcessors = ManagementFactory.getOperatingSystemMXBean().getAvailableProcessors();
        final double averageCPUUsage = MathUtils.round(operatingSystemMXBean.getSystemLoadAverage() / availableProcessors * 100.0);

        final long usedMemory = 51231251254L;
        final int entityCount = 6123;
        final int chunksLoaded = 2134;

        expected.add(new TPS(r.nextLong(), r.nextDouble(), r.nextInt(100000000), averageCPUUsage, usedMemory, entityCount, chunksLoaded));
        expected.add(new TPS(r.nextLong(), r.nextDouble(), r.nextInt(100000000), averageCPUUsage, usedMemory, entityCount, chunksLoaded));
        expected.add(new TPS(r.nextLong(), r.nextDouble(), r.nextInt(100000000), averageCPUUsage, usedMemory, entityCount, chunksLoaded));
        expected.add(new TPS(r.nextLong(), r.nextDouble(), r.nextInt(100000000), averageCPUUsage, usedMemory, entityCount, chunksLoaded));

        tpsTable.saveTPSData(expected);
        assertEquals(expected, tpsTable.getTPSData());
    }

    @Test
    @Ignore("Changed clean limit.")
    public void testTPSClean() throws SQLException {
        db.init();
        TPSTable tpsTable = db.getTpsTable();
        List<TPS> expected = new ArrayList<>();
        Random r = new Random();
        long now = System.currentTimeMillis();

        OperatingSystemMXBean operatingSystemMXBean = ManagementFactory.getOperatingSystemMXBean();
        int availableProcessors = ManagementFactory.getOperatingSystemMXBean().getAvailableProcessors();
        final double averageCPUUsage = MathUtils.round(operatingSystemMXBean.getSystemLoadAverage() / availableProcessors * 100.0);

        final long usedMemory = 51231251254L;
        final int entityCount = 6123;
        final int chunksLoaded = 2134;

        expected.add(new TPS(now, r.nextDouble(), r.nextInt(100000000), averageCPUUsage, usedMemory, entityCount, chunksLoaded));
        expected.add(new TPS(now - 1000L, r.nextDouble(), r.nextInt(100000000), averageCPUUsage, usedMemory, entityCount, chunksLoaded));
        expected.add(new TPS(now - 3000L, r.nextDouble(), r.nextInt(100000000), averageCPUUsage, usedMemory, entityCount, chunksLoaded));
        expected.add(new TPS(now - (690000L * 1000L), r.nextDouble(), r.nextInt(100000000), averageCPUUsage, usedMemory, entityCount, chunksLoaded));
        TPS tooOldTPS = new TPS(now - (691400L * 1000L), r.nextDouble(), r.nextInt(100000000), averageCPUUsage, usedMemory, entityCount, chunksLoaded);

        expected.add(tooOldTPS);
        tpsTable.saveTPSData(expected);
        tpsTable.clean();
        expected.remove(tooOldTPS);
        assertEquals(expected, tpsTable.getTPSData());
    }
}<|MERGE_RESOLUTION|>--- conflicted
+++ resolved
@@ -238,9 +238,6 @@
         db.saveUserData(data);
         data.addNickname("TestUpdateForSave");
         db.saveUserData(data);
-<<<<<<< HEAD
-        DBCallableProcessor process = d -> assertTrue("Not Equals", data.equals(d));
-=======
         DBCallableProcessor process = new DBCallableProcessor() {
             @Override
             public void process(UserData d) {
@@ -249,7 +246,6 @@
                 assertTrue("Not Equals", data.equals(d));
             }
         };
->>>>>>> 1126c65f
         db.giveUserDataToProcessors(data.getUuid(), process);
     }
 
@@ -298,16 +294,22 @@
         list.add(data2);
         db.saveMultipleUserData(list);
         data.addPlayerKill(new KillData(MockUtils.getPlayer2UUID(), 2, "DiamondSword", 75843759L));
-        DBCallableProcessor process = d -> {
-            System.out.println("\n" + data.toString());
-            System.out.println(d.toString());
-            assertTrue("Not Equals", data.equals(d));
+        DBCallableProcessor process = new DBCallableProcessor() {
+            @Override
+            public void process(UserData d) {
+                System.out.println("\n" + data.toString());
+                System.out.println(d.toString());
+                assertTrue("Not Equals", data.equals(d));
+            }
         };
         db.giveUserDataToProcessors(data.getUuid(), process);
-        DBCallableProcessor process2 = d -> {
-            System.out.println("\n" + data2.toString());
-            System.out.println(d.toString());
-            assertTrue("Not Equals", data2.equals(d));
+        DBCallableProcessor process2 = new DBCallableProcessor() {
+            @Override
+            public void process(UserData d) {
+                System.out.println("\n" + data2.toString());
+                System.out.println(d.toString());
+                assertTrue("Not Equals", data2.equals(d));
+            }
         };
         db.giveUserDataToProcessors(data2.getUuid(), process2);
     }
