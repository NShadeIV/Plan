--- conflicted
+++ resolved
@@ -90,16 +90,7 @@
      * @param line The content of the line
      */
     private void addLine(CharSequence line) {
-<<<<<<< HEAD
         lines.add(line == null ? "\n" : line.toString());
-=======
-        if (line == null) {
-            lines.add("\n");
-            return;
-        }
-
-        lines.add(line.toString());
->>>>>>> a2c4f150
     }
 
     /**
@@ -147,16 +138,8 @@
             wr.close();
 
             BufferedReader reader = new BufferedReader(new InputStreamReader(connection.getInputStream()));
-<<<<<<< HEAD
             JSONParser parser = new JSONParser();
             JSONObject json = (JSONObject) parser.parse(reader.readLine());
-=======
-
-            String response = reader.readLine();
-
-            JSONParser parser = new JSONParser();
-            JSONObject json = (JSONObject) parser.parse(response);
->>>>>>> a2c4f150
 
             return "https://hastebin.com/" + json.get("key");
         } catch (IOException | ParseException e) {
