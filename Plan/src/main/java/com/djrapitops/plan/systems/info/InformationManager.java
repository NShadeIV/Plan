/* 
 * Licence is provided in the jar as license.yml also here:
 * https://github.com/Rsl1122/Plan-PlayerAnalytics/blob/master/Plan/src/main/resources/license.yml
 */
package main.java.com.djrapitops.plan.systems.info;

import com.djrapitops.plugin.command.ISender;
import main.java.com.djrapitops.plan.Plan;
import main.java.com.djrapitops.plan.bungee.PlanBungee;
import main.java.com.djrapitops.plan.command.commands.AnalyzeCommand;
import main.java.com.djrapitops.plan.data.AnalysisData;
import main.java.com.djrapitops.plan.database.Database;
import main.java.com.djrapitops.plan.systems.cache.DataCache;
import main.java.com.djrapitops.plan.systems.cache.SessionCache;
import main.java.com.djrapitops.plan.systems.info.parsing.UrlParser;
import main.java.com.djrapitops.plan.utilities.MiscUtils;
import main.java.com.djrapitops.plan.utilities.analysis.Analysis;

import java.util.HashSet;
import java.util.Optional;
import java.util.Set;
import java.util.UUID;

/**
 * //TODO Class Javadoc Comment
 *
 * @author Rsl1122
 */
public class InformationManager {
    // TODO Class that manages ALL information for API, WebAPI requests, Command Caching etc.
    private Plan plugin;
    private Database db;

<<<<<<< HEAD
    private final DataCache dataCache;
    private final Set<ISender> analysisNotification;
    private final Analysis analysis;
    private boolean usingBungeeWebServer;
    private String webServerAddress;
=======
    private DataCache dataCache;

    private boolean usingBungeeWebServer;
    private String webServerAddress;

    private Set<ISender> analysisNotification;
    private Analysis analysis;
>>>>>>> 98860f00
    private AnalysisData analysisData;
    private String analysisPluginsTab;
    private Long refreshDate;

    public InformationManager(Plan plugin) {
        this.plugin = plugin;
        db = plugin.getDB();

        plugin.getServerInfoManager().getBungeeConnectionAddress()
                .ifPresent(address -> webServerAddress = address);

        dataCache = new DataCache(plugin);
        analysis = new Analysis(plugin);
        analysisNotification = new HashSet<>();

        if (webServerAddress != null) {
            attemptBungeeConnection();
        }
    }

    public InformationManager(PlanBungee plugin) {
        // TODO Init info manager.
    }

    public void attemptBungeeConnection() {
        // TODO WebAPI bungee connection check
    }

    public void cachePlayer(UUID uuid) {
        plugin.addToProcessQueue(); // TODO Player page information parser
        // TODO Player page plugin tab request
    }

    public UrlParser getLinkTo(String target) {
        if (webServerAddress != null) {
            return new UrlParser(webServerAddress).target(target);
        } else {
            return new UrlParser("");
        }
    }

    public void refreshAnalysis() {
        analysis.runAnalysis(this);
    }

    public DataCache getDataCache() {
        return dataCache;
    }

    public SessionCache getSessionCache() {
        return dataCache;
    }

    public boolean isCached(UUID uuid) {
        // TODO
        return false;
    }

    public String getPlayerHtml(UUID uuid) {
        // TODO
        return "";
    }

    public boolean isAnalysisCached() {
        // TODO
        return false;
    }

    public String getAnalysisHtml() {
        // TODO
        return "";
    }

    public void cacheAnalysisdata(AnalysisData analysisData) {
        this.analysisData = analysisData;
        refreshDate = MiscUtils.getTime();
        // TODO Web Caching
        AnalyzeCommand.sendAnalysisMessage(analysisNotification);
        analysisNotification.clear();
    }

    public void addAnalysisNotification(ISender sender) {
        analysisNotification.add(sender);
    }

    public AnalysisData getAnalysisData() {
        return analysisData;
    }

    public Optional<Long> getAnalysisRefreshDate() {
        return refreshDate != null ? Optional.of(refreshDate) : Optional.empty();
    }
}<|MERGE_RESOLUTION|>--- conflicted
+++ resolved
@@ -31,13 +31,6 @@
     private Plan plugin;
     private Database db;
 
-<<<<<<< HEAD
-    private final DataCache dataCache;
-    private final Set<ISender> analysisNotification;
-    private final Analysis analysis;
-    private boolean usingBungeeWebServer;
-    private String webServerAddress;
-=======
     private DataCache dataCache;
 
     private boolean usingBungeeWebServer;
@@ -45,7 +38,6 @@
 
     private Set<ISender> analysisNotification;
     private Analysis analysis;
->>>>>>> 98860f00
     private AnalysisData analysisData;
     private String analysisPluginsTab;
     private Long refreshDate;
