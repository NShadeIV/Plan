--- conflicted
+++ resolved
@@ -191,7 +191,7 @@
             }
 
             Benchmark.start("ServerInfo Registration");
-            serverInfoManager = new ServerInfoManager(this);
+                serverInfoManager = new ServerInfoManager(this);
             Benchmark.stop("Enable", "ServerInfo Registration");
 
             setupFilter(); // TODO Move to RegisterCommand Constructor
@@ -458,22 +458,11 @@
         return serverVariableHolder;
     }
 
-<<<<<<< HEAD
-    /**
-     * Used to get the object storing server info
-     *
-     * @return ServerInfoManager
-     * @see ServerInfoManager
-     */
-    public ServerInfoManager getServerInfoManager() {
-        return serverInfoManager;
-=======
     public ProcessingQueue getProcessingQueue() {
         return processingQueue;
     }
 
     public void addToProcessQueue(Processor processor) {
         processingQueue.addToQueue(processor);
->>>>>>> a86cb162
     }
 }