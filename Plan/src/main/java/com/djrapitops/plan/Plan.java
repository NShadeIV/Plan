/*
*    Player Analytics Bukkit plugin for monitoring server activity.
*    Copyright (C) 2017  Risto Lahtela / Rsl1122
*
*    This program is free software: you can redistribute it and/or modify
*    it under the terms of the Plan License. (licence.yml)
*    Modified software can only be redistributed if allowed in the licence.
*
*    This program is distributed in the hope that it will be useful,
*    but WITHOUT ANY WARRANTY; without even the implied warranty of
*    MERCHANTABILITY or FITNESS FOR A PARTICULAR PURPOSE.  See the
*    License for more details.
* 
*    You should have received a copy of the License
*    along with this program. 
*    If not it should be visible on the distribution page.
*    Or here
*    https://github.com/Rsl1122/Plan-PlayerAnalytics/blob/master/Plan/src/main/resources/licence.yml
 */
package main.java.com.djrapitops.plan;

import com.djrapitops.plugin.BukkitPlugin;
import com.djrapitops.plugin.api.TimeAmount;
import com.djrapitops.plugin.settings.ColorScheme;
import com.djrapitops.plugin.task.AbsRunnable;
import com.djrapitops.plugin.task.ITask;
import com.djrapitops.plugin.utilities.Verify;
import main.java.com.djrapitops.plan.api.API;
import main.java.com.djrapitops.plan.command.PlanCommand;
import main.java.com.djrapitops.plan.command.commands.RegisterCommandFilter;
import main.java.com.djrapitops.plan.data.additional.HookHandler;
import main.java.com.djrapitops.plan.data.cache.AnalysisCacheHandler;
import main.java.com.djrapitops.plan.data.cache.DataCache;
import main.java.com.djrapitops.plan.data.cache.InspectCacheHandler;
import main.java.com.djrapitops.plan.data.cache.PageCacheHandler;
import main.java.com.djrapitops.plan.data.listeners.*;
import main.java.com.djrapitops.plan.data.server.ServerInfoManager;
import main.java.com.djrapitops.plan.database.Database;
import main.java.com.djrapitops.plan.database.databases.MySQLDB;
import main.java.com.djrapitops.plan.database.databases.SQLiteDB;
import main.java.com.djrapitops.plan.locale.Locale;
import main.java.com.djrapitops.plan.locale.Msg;
import main.java.com.djrapitops.plan.queue.processing.ProcessingQueue;
import main.java.com.djrapitops.plan.queue.processing.Processor;
import main.java.com.djrapitops.plan.ui.webserver.WebServer;
import main.java.com.djrapitops.plan.ui.webserver.api.bukkit.*;
import main.java.com.djrapitops.plan.utilities.Benchmark;
import main.java.com.djrapitops.plan.utilities.Check;
import main.java.com.djrapitops.plan.utilities.MiscUtils;
import main.java.com.djrapitops.plan.utilities.webserver.api.WebAPIManager;
import org.apache.logging.log4j.LogManager;
import org.bukkit.ChatColor;

import java.util.HashSet;
import java.util.Set;
import java.util.UUID;
import java.util.concurrent.Executors;
import java.util.concurrent.ScheduledExecutorService;

/**
 * Main class for Bukkit that manages the plugin.
 * <p>
 * Everything can be accessed through this class. Use Plan.getInstance() to get
 * the initialised instance of Plan.
 *
 * @author Rsl1122
 * @since 1.0.0
 */
public class Plan extends BukkitPlugin<Plan> {

    private API api;

    private ProcessingQueue processingQueue;
    private DataCache dataCache;
    private InspectCacheHandler inspectCache;
    private AnalysisCacheHandler analysisCache;
    private HookHandler hookHandler; // Manages 3rd party data sources

    private Database db;
    private Set<Database> databases;

    private WebServer uiServer;

    private ServerInfoManager serverInfoManager;

    private ServerVariableHolder serverVariableHolder;
    private TPSCountTimer tpsCountTimer;
    private int bootAnalysisTaskID = -1;

    /**
     * Used to get the PlanAPI. @see API
     *
     * @return API of the current instance of Plan.
     * @throws IllegalStateException If onEnable method has not been called on
     *                               Plan and the instance is null.
     * @throws NoClassDefFoundError  If Plan is not installed.
     */
    public static API getPlanAPI() throws NoClassDefFoundError {
        Plan instance = getInstance();
        if (instance == null) {
            throw new IllegalStateException("Plugin not enabled properly, Singleton instance is null.");
        }
        return instance.api;
    }

    /**
     * Used to get the plugin-instance singleton.
     *
     * @return this object.
     */
    public static Plan getInstance() {
        return (Plan) getPluginInstance(Plan.class);
    }

    /**
     * OnEnable method.
     * <p>
     * - Enables the plugin's subsystems.
     */
    @Override
    public void onEnable() {
        try {
            // Sets the Required variables for BukkitPlugin instance to function correctly
            setInstance(this);
            super.setDebugMode(Settings.DEBUG.toString());
            initColorScheme();
            super.setLogPrefix("[Plan]");
            super.setUpdateCheckUrl("https://raw.githubusercontent.com/Rsl1122/Plan-PlayerAnalytics/master/Plan/src/main/resources/plugin.yml");
            super.setUpdateUrl("https://www.spigotmc.org/resources/plan-player-analytics.32536/");

            // Initializes BukkitPlugin variables, Checks version & Logs the debug header
            super.onEnableDefaultTasks();

            Benchmark.start("Enable");

            // Initialize Locale
            new Locale(this).loadLocale();

            Benchmark.start("Reading server variables");
            serverVariableHolder = new ServerVariableHolder(getServer());
            Benchmark.stop("Enable", "Reading server variables");

            Benchmark.start("Copy default config");
            getConfig().options().copyDefaults(true);
            getConfig().options().header("Plan Config | More info at https://www.spigotmc.org/wiki/plan-configuration/");
            saveConfig();
            Benchmark.stop("Enable", "Copy default config");

            processingQueue = new ProcessingQueue();

            Benchmark.start("Init Database");
            Log.info(Locale.get(Msg.ENABLE_DB_INIT).toString());
            if (Check.errorIfFalse(initDatabase(), Locale.get(Msg.ENABLE_DB_FAIL_DISABLE_INFO).toString())) {
                Log.info(Locale.get(Msg.ENABLE_DB_INFO).parse(db.getConfigName()));
            } else {
                disablePlugin();
                return;
            }
            Benchmark.stop("Enable", "Init Database");

            Benchmark.start("Init DataCache");
            this.dataCache = new DataCache(this);
            this.inspectCache = new InspectCacheHandler(this);
            this.analysisCache = new AnalysisCacheHandler(this);
            Benchmark.stop("Enable", "Init DataCache");

            tpsCountTimer = new TPSCountTimer(this);
            super.getRunnableFactory().createNew(tpsCountTimer).runTaskTimer(1000, TimeAmount.SECOND.ticks());
            registerListeners();

            this.api = new API(this);

            Benchmark.start("Analysis refresh task registration");
            // Analysis refresh settings
            int analysisRefreshMinutes = Settings.ANALYSIS_AUTO_REFRESH.getNumber();
            boolean analysisRefreshTaskIsEnabled = analysisRefreshMinutes > 0;

            // Analysis refresh tasks
            startBootAnalysisTask();
            if (analysisRefreshTaskIsEnabled) {
                startAnalysisRefreshTask(analysisRefreshMinutes);
            }

            Benchmark.stop("Enable", "Analysis refresh task registration");

            Benchmark.start("WebServer Initialization");

            uiServer = new WebServer(this);
            registerWebAPIs(); // TODO Move to WebServer class
            uiServer.initServer();

            if (!uiServer.isEnabled()) {
                Log.error("WebServer was not successfully initialized.");
            }

<<<<<<< HEAD
            Benchmark.start("ServerInfo Registration");
            serverInfoManager = new ServerInfoManager(this);
            Benchmark.stop("Enable", "ServerInfo Registration");
=======
            //TODO Re-Enable after DB ServerTable has been initialized properly.
//            Benchmark.start("ServerInfo Registration");
//            serverInfoManager = new ServerInfoManager(this);
//            Benchmark.stop("Enable", "ServerInfo Registration");
>>>>>>> 8895aca0

            setupFilter(); // TODO Move to RegisterCommand Constructor

            // Data view settings // TODO Rewrite. (TextUI removed & webserver might be running on bungee
            boolean usingAlternativeIP = Settings.SHOW_ALTERNATIVE_IP.isTrue();
            boolean hasDataViewCapability = usingAlternativeIP;

            if (!hasDataViewCapability) {
                Log.infoColor(Locale.get(Msg.ENABLE_NOTIFY_NO_DATA_VIEW).toString());
            }
            if (!usingAlternativeIP && serverVariableHolder.getIp().isEmpty()) {
                Log.infoColor(Locale.get(Msg.ENABLE_NOTIFY_EMPTY_IP).toString());
            }

            Benchmark.stop("Enable", "WebServer Initialization");

            registerCommand(new PlanCommand(this));

            Benchmark.start("Hook to 3rd party plugins");
            hookHandler = new HookHandler(this);
            Benchmark.stop("Enable", "Hook to 3rd party plugins");

//Analytics temporarily disabled TODO enable before release
//            BStats bStats = new BStats(this);
//            bStats.registerMetrics();

            Log.debug("Verbose debug messages are enabled.");
            Log.logDebug("Enable", Benchmark.stop("Enable", "Enable"));
            Log.info(Locale.get(Msg.ENABLED).toString());
        } catch (Exception e) {
            Log.error("Plugin Failed to Initialize Correctly.");
            Log.toLog(this.getClass().getName(), e);
            disablePlugin();
        }
    }

    private void initColorScheme() {
        try {
            ChatColor mainColor = ChatColor.getByChar(Settings.COLOR_MAIN.toString().charAt(1));
            ChatColor secColor = ChatColor.getByChar(Settings.COLOR_SEC.toString().charAt(1));
            ChatColor terColor = ChatColor.getByChar(Settings.COLOR_TER.toString().charAt(1));
            super.setColorScheme(new ColorScheme(mainColor, secColor, terColor));
        } catch (Exception e) {
            Log.infoColor(ChatColor.RED + "Customization, Chat colors set-up wrong, using defaults.");
            super.setColorScheme(new ColorScheme(ChatColor.DARK_GREEN, ChatColor.GRAY, ChatColor.WHITE));
        }
    }

    /**
     * Disables the plugin.
     * <p>
     * Stops the webserver, cancels all tasks and saves cache to the database.
     */
    @Override
    public void onDisable() {
        //Clears the page cache
        PageCacheHandler.clearCache();

        // Stop the UI Server
        if (uiServer != null) {
            uiServer.stop();
        }

        getServer().getScheduler().cancelTasks(this);

        if (Verify.notNull(dataCache, db)) {
            Benchmark.start("Disable: DataCache Save");
            // Saves the DataCache to the database without Bukkit's Schedulers.
            Log.info(Locale.get(Msg.DISABLE_CACHE_SAVE).toString());

            ScheduledExecutorService scheduler = Executors.newSingleThreadScheduledExecutor();
            scheduler.execute(() -> {
                dataCache.saveCacheOnDisable();
                taskStatus().cancelAllKnownTasks();
                Benchmark.stop("Disable: DataCache Save");
            });

            scheduler.shutdown(); // Schedules the save to shutdown after it has ran the execute method.
        }

        getPluginLogger().endAllDebugs();
        Log.info(Locale.get(Msg.DISABLED).toString());
//        Locale.unload();
    }

    private void registerListeners() {
        Benchmark.start("Register Listeners");
        registerListener(new PlanPlayerListener(this));
        registerListener(new PlanChatListener(this));
        registerListener(new PlanGamemodeChangeListener(this));
        registerListener(new PlanWorldChangeListener(this));
        registerListener(new PlanCommandPreprocessListener(this));
        registerListener(new PlanDeathEventListener(this));
        Benchmark.stop("Enable", "Register Listeners");
    }

    private void registerWebAPIs() {
        WebAPIManager.registerNewAPI("analytics", new AnalyticsWebAPI());
        WebAPIManager.registerNewAPI("analyze", new AnalyzeWebAPI());
        WebAPIManager.registerNewAPI("configure", new ConfigureWebAPI());
        WebAPIManager.registerNewAPI("inspection", new InspectionWebAPI());
        WebAPIManager.registerNewAPI("inspect", new InspectWebAPI());
    }

    /**
     * Initializes the database according to settings in the config.
     * <p>
     * If database connection can not be established plugin is disabled.
     *
     * @return true if init was successful, false if not.
     */
    private boolean initDatabase() {
        databases = new HashSet<>();
        databases.add(new MySQLDB(this));
        databases.add(new SQLiteDB(this));

        String dbType = Settings.DB_TYPE.toString().toLowerCase().trim();

        for (Database database : databases) {
            String databaseType = database.getConfigName().toLowerCase().trim();
            if (Verify.equalsIgnoreCase(dbType, databaseType)) {
                this.db = database;
                break;
            }
        }

        if (!Verify.notNull(db)) {
            Log.info(Locale.get(Msg.ENABLE_FAIL_WRONG_DB).toString() + " " + dbType);
            return false;
        }

        return Check.errorIfFalse(db.init(), Locale.get(Msg.ENABLE_DB_FAIL_DISABLE_INFO).toString());
    }

    private void startAnalysisRefreshTask(int everyXMinutes) {
        Benchmark.start("Schedule PeriodicAnalysisTask");
        if (everyXMinutes <= 0) {
            return;
        }
        getRunnableFactory().createNew("PeriodicalAnalysisTask", new AbsRunnable() {
            @Override
            public void run() {
                Log.debug("Running PeriodicalAnalysisTask");
                if (!analysisCache.isCached() || MiscUtils.getTime() - analysisCache.getData().getRefreshDate() > TimeAmount.MINUTE.ms()) {
                    analysisCache.updateCache();
                }
            }
        }).runTaskTimerAsynchronously(everyXMinutes * TimeAmount.MINUTE.ticks(), everyXMinutes * TimeAmount.MINUTE.ticks());
        Benchmark.stop("Schedule PeriodicAnalysisTask");
    }

    private void startBootAnalysisTask() {
        Benchmark.start("Schedule boot analysis task");
        String bootAnalysisMsg = Locale.get(Msg.ENABLE_BOOT_ANALYSIS_INFO).toString();
        String bootAnalysisRunMsg = Locale.get(Msg.ENABLE_BOOT_ANALYSIS_RUN_INFO).toString();

        Log.info(bootAnalysisMsg);

        ITask bootAnalysisTask = getRunnableFactory().createNew("BootAnalysisTask", new AbsRunnable() {
            @Override
            public void run() {
                Log.debug("Running BootAnalysisTask");
                Log.info(bootAnalysisRunMsg);

                analysisCache.updateCache();
                this.cancel();
            }
        }).runTaskLaterAsynchronously(30 * TimeAmount.SECOND.ticks());
        bootAnalysisTaskID = bootAnalysisTask.getTaskId();
        Benchmark.stop("Enable", "Schedule boot analysis task");
    }

    /**
     * Setups the command console output filter
     */
    private void setupFilter() {
        org.apache.logging.log4j.core.Logger logger = (org.apache.logging.log4j.core.Logger) LogManager.getRootLogger();
        logger.addFilter(new RegisterCommandFilter());
    }

    /**
     * Used to access AnalysisCache.
     *
     * @return Current instance of the AnalysisCacheHandler
     */
    public AnalysisCacheHandler getAnalysisCache() {
        return analysisCache;
    }

    /**
     * Used to access InspectCache.
     *
     * @return Current instance of the InspectCacheHandler
     */
    public InspectCacheHandler getInspectCache() {
        return inspectCache;
    }

    /**
     * Used to access Cache.
     *
     * @return Current instance of the DataCache
     */
    public DataCache getDataCache() {
        return dataCache;
    }

    /**
     * Used to access active Database.
     *
     * @return the Current Database
     */
    public Database getDB() {
        return db;
    }

    /**
     * Used to access Webserver.
     *
     * @return the Webserver
     */
    public WebServer getUiServer() {
        return uiServer;
    }

    /**
     * Used to access HookHandler.
     *
     * @return HookHandler that manages Hooks to other plugins.
     */
    public HookHandler getHookHandler() {
        return hookHandler;
    }

    /**
     * Used to get all possible database objects.
     * <p>
     * #init() might need to be called in order for the object to function.
     *
     * @return Set containing the SqLite and MySQL objects.
     */
    public Set<Database> getDatabases() {
        return databases;
    }

    /**
     * Used to get the ID of the BootAnalysisTask, so that it can be disabled.
     *
     * @return ID of the bootAnalysisTask
     */
    public int getBootAnalysisTaskID() {
        return bootAnalysisTaskID;
    }

    /**
     * Used to get the object storing server variables that are constant after
     * boot.
     *
     * @return ServerVariableHolder
     * @see ServerVariableHolder
     */
    public ServerVariableHolder getVariable() {
        return serverVariableHolder;
    }

    /**
     * Used to get the object storing server info
     *
     * @return ServerInfoManager
     * @see ServerInfoManager
     */
    public ServerInfoManager getServerInfoManager() {
        return serverInfoManager;
    }

    public ProcessingQueue getProcessingQueue() {
        return processingQueue;
    }

    public TPSCountTimer getTpsCountTimer() {
        return tpsCountTimer;
    }

    public void addToProcessQueue(Processor... processors) {
        for (Processor processor : processors) {
            processingQueue.addToQueue(processor);
        }
    }

    public static UUID getServerUUID() {
        return getInstance().serverInfoManager.getServerUUID();
    }
}<|MERGE_RESOLUTION|>--- conflicted
+++ resolved
@@ -193,16 +193,10 @@
                 Log.error("WebServer was not successfully initialized.");
             }
 
-<<<<<<< HEAD
-            Benchmark.start("ServerInfo Registration");
-            serverInfoManager = new ServerInfoManager(this);
-            Benchmark.stop("Enable", "ServerInfo Registration");
-=======
             //TODO Re-Enable after DB ServerTable has been initialized properly.
 //            Benchmark.start("ServerInfo Registration");
 //            serverInfoManager = new ServerInfoManager(this);
 //            Benchmark.stop("Enable", "ServerInfo Registration");
->>>>>>> 8895aca0
 
             setupFilter(); // TODO Move to RegisterCommand Constructor
 
