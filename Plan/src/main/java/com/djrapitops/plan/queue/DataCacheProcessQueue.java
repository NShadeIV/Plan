--- conflicted
+++ resolved
@@ -1,11 +1,6 @@
 package main.java.com.djrapitops.plan.queue;
 
 import main.java.com.djrapitops.plan.Log;
-<<<<<<< HEAD
-import main.java.com.djrapitops.plan.data.cache.DBCallableProcessor;
-import main.java.com.djrapitops.plan.data.cache.DataCacheHandler;
-=======
->>>>>>> da300672
 import main.java.com.djrapitops.plan.queue.processing.Processor;
 
 import java.util.concurrent.ArrayBlockingQueue;
@@ -18,12 +13,6 @@
  * @author Rsl1122
  * @since 3.0.0
  */
-<<<<<<< HEAD
-// TODO Change Processing Queue to use more generic object as processing.
-    // GOAL: Processing queue can be used to process query results from the database
-    // & for processing events into statements.
-=======
->>>>>>> da300672
 public class DataCacheProcessQueue extends Queue<Processor> {
 
     /**
@@ -40,11 +29,7 @@
      *
      * @param processor object that extends HandlingInfo.
      */
-<<<<<<< HEAD
-    public void addToPool(Processor info) {
-=======
     public void addToQueue(Processor processor) {
->>>>>>> da300672
         try {
             queue.add(processor);
         } catch (IllegalStateException e) {
@@ -56,31 +41,16 @@
 class ProcessConsumer extends Consumer<Processor> {
 
 
-<<<<<<< HEAD
-    ProcessConsumer(BlockingQueue<Processor> q, DataCacheHandler h) {
-=======
     ProcessConsumer(BlockingQueue<Processor> q) {
->>>>>>> da300672
         super(q, "ProcessQueueConsumer");
     }
 
     @Override
-<<<<<<< HEAD
-    protected void consume(Processor info) {
-        if (!Verify.notNull(handler, info)) {
-            return;
-        }
-
-        DBCallableProcessor p = data -> info.process();
-
-        //TODO handler.getUserDataForProcessing(p, info.getUuid());
-=======
     protected void consume(Processor process) {
         if (process == null) {
             return;
         }
         process.process();
->>>>>>> da300672
     }
 
     @Override
@@ -90,12 +60,7 @@
 
 class ProcessSetup extends Setup<Processor> {
 
-<<<<<<< HEAD
-    ProcessSetup(BlockingQueue<Processor> q, DataCacheHandler h) {
-        super(new ProcessConsumer(q, h), new ProcessConsumer(q, h));
-=======
     ProcessSetup(BlockingQueue<Processor> q) {
         super(new ProcessConsumer(q), new ProcessConsumer(q));
->>>>>>> da300672
     }
 }