/* 
 * Licence is provided in the jar as license.yml also here:
 * https://github.com/Rsl1122/Plan-PlayerAnalytics/blob/master/Plan/src/main/resources/license.yml
 */
package main.java.com.djrapitops.plan.queue.processing;

/**
 * Abstract class for processing different objects using Generics.
 *
 * @author Rsl1122
 */
public abstract class Processor<T> {
<<<<<<< HEAD
    private T processed;

    public Processor(T processed) {
        this.processed = processed;
    }

    public abstract void process();
=======
    protected T object;

    public Processor(T object) {
        this.object = object;
    }

    public abstract void process();

    public T getObject() {
        return object;
    }
>>>>>>> da300672
}<|MERGE_RESOLUTION|>--- conflicted
+++ resolved
@@ -10,15 +10,6 @@
  * @author Rsl1122
  */
 public abstract class Processor<T> {
-<<<<<<< HEAD
-    private T processed;
-
-    public Processor(T processed) {
-        this.processed = processed;
-    }
-
-    public abstract void process();
-=======
     protected T object;
 
     public Processor(T object) {
@@ -30,5 +21,4 @@
     public T getObject() {
         return object;
     }
->>>>>>> da300672
 }