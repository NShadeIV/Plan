--- conflicted
+++ resolved
@@ -10,11 +10,6 @@
 import com.djrapitops.plan.system.webserver.response.errors.ErrorResponse;
 import com.djrapitops.plan.utilities.FormatUtils;
 import com.djrapitops.plan.utilities.file.FileUtil;
-<<<<<<< HEAD
-=======
-import com.djrapitops.plan.utilities.html.HtmlUtils;
-import com.djrapitops.plugin.utilities.Verify;
->>>>>>> cbae1d3c
 
 import java.io.IOException;
 
@@ -29,14 +24,8 @@
 
     private final AnalysisContainer analysisContainer;
 
-<<<<<<< HEAD
     public AnalysisPage(AnalysisContainer analysisContainer) {
         this.analysisContainer = analysisContainer;
-=======
-    public AnalysisPage(AnalysisData analysisData) {
-        Verify.nullCheck(analysisData, () -> new IllegalArgumentException("Analysis failed, data object was null"));
-        this.data = analysisData;
->>>>>>> cbae1d3c
     }
 
     public static String getRefreshingHtml() {
