--- conflicted
+++ resolved
@@ -97,13 +97,8 @@
         SessionCache.getInstance().cacheSession(uuid, new Session(uuid, time, world, gm));
 
         Processing.submit(
-<<<<<<< HEAD
                 new RegisterProcessor(uuid, player.getFirstPlayed(), playerName,
-                        new IPUpdateProcessor(uuid, ip, time),
-=======
-                new RegisterProcessor(uuid, player.getFirstPlayed(), time, playerName, playersOnline,
                         new IPUpdateProcessor(uuid, address, time),
->>>>>>> cbae1d3c
                         new NameProcessor(uuid, playerName, displayName),
                         new PlayerPageUpdateProcessor(uuid)
                 )
