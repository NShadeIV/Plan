--- conflicted
+++ resolved
@@ -115,18 +115,10 @@
 
     /**
      * @param data
+     * @throws SQLException
      */
-    public void saveTPSData(List<TPS> data) {
+    public void saveTPSData(List<TPS> data) throws SQLException {
         List<List<TPS>> batches = DBUtils.splitIntoBatches(data);
-<<<<<<< HEAD
-        batches.forEach(batch -> {
-            try {
-                saveTPSBatch(batch);
-            } catch (SQLException e) {
-                Log.toLog("UsersTable.saveUserDataInformationBatch", e);
-            }
-        });
-=======
         batches.stream()
                 .forEach(batch -> {
                     try {
@@ -136,7 +128,6 @@
                     }
                 });
         commit();
->>>>>>> 0269dde3
     }
 
     private void saveTPSBatch(List<TPS> batch) throws SQLException {
