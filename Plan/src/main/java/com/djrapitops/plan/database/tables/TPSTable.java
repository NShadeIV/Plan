package main.java.com.djrapitops.plan.database.tables;

import com.djrapitops.plugin.api.TimeAmount;
import main.java.com.djrapitops.plan.Log;
import main.java.com.djrapitops.plan.data.TPS;
import main.java.com.djrapitops.plan.database.DBUtils;
import main.java.com.djrapitops.plan.database.databases.SQLDB;
import main.java.com.djrapitops.plan.utilities.Benchmark;
import main.java.com.djrapitops.plan.utilities.MiscUtils;

import java.sql.PreparedStatement;
import java.sql.ResultSet;
import java.sql.SQLException;
import java.util.ArrayList;
import java.util.List;

/**
 * Class representing database table plan_tps
 *
 * @author Rsl1122
 * @since 3.5.0
 */
public class TPSTable extends Table {

    private final String columnDate;
    private final String columnTPS;
    private final String columnPlayers;
    private final String columnCPUUsage;
    private final String columnRAMUsage;
    private final String columnEntities;
    private final String columnChunksLoaded;

    /**
     * @param db
     * @param usingMySQL
     */
    public TPSTable(SQLDB db, boolean usingMySQL) {
        super("plan_tps", db, usingMySQL);
        columnDate = "date";
        columnTPS = "tps";
        columnPlayers = "players_online";
        columnCPUUsage = "cpu_usage";
        columnRAMUsage = "ram_usage";
        columnEntities = "entities";
        columnChunksLoaded = "chunks_loaded";
    }

    @Override
    public boolean createTable() {
        try {
            execute("CREATE TABLE IF NOT EXISTS " + tableName + " ("
                    + columnDate + " bigint NOT NULL, "
                    + columnTPS + " double NOT NULL, "
                    + columnPlayers + " integer NOT NULL, "
                    + columnCPUUsage + " double NOT NULL, "
                    + columnRAMUsage + " bigint NOT NULL, "
                    + columnEntities + " integer NOT NULL, "
                    + columnChunksLoaded + " integer NOT NULL"
                    + ")"
            );
            int version = getVersion();
            if (version < 6) {
                alterTablesV6();
            }
            if (version < 7) {
                alterTablesV7();
            }
            return true;
        } catch (SQLException ex) {
            Log.toLog(this.getClass().getName(), ex);
            return false;
        }
    }

    private void alterTablesV6() {
        addColumns(columnCPUUsage + " double NOT NULL DEFAULT 0");
    }

    private void alterTablesV7() {
        addColumns(
                columnRAMUsage + " bigint NOT NULL DEFAULT 0",
                columnEntities + " integer NOT NULL DEFAULT 0",
                columnChunksLoaded + " integer NOT NULL DEFAULT 0"
        );
    }

    /**
     * @return @throws SQLException
     */
    public List<TPS> getTPSData() throws SQLException {
        Benchmark.start("Get TPS");
        List<TPS> data = new ArrayList<>();
        PreparedStatement statement = null;
        ResultSet set = null;
        try {
            statement = prepareStatement("SELECT * FROM " + tableName);
            set = statement.executeQuery();
            while (set.next()) {
                long date = set.getLong(columnDate);
                double tps = set.getDouble(columnTPS);
                int players = set.getInt(columnPlayers);
                double cpuUsage = set.getDouble(columnCPUUsage);
                long ramUsage = set.getLong(columnRAMUsage);
                int entities = set.getInt(columnEntities);
                int chunksLoaded = set.getInt(columnChunksLoaded);
                data.add(new TPS(date, tps, players, cpuUsage, ramUsage, entities, chunksLoaded));
            }
            return data;
        } finally {
            close(set);
            close(statement);
            Benchmark.stop("Database", "Get TPS");
        }
    }

    /**
     * @param data
     * @throws SQLException
     */
    public void saveTPSData(List<TPS> data) {
        List<List<TPS>> batches = DBUtils.splitIntoBatches(data);
        batches.forEach(batch -> {
            try {
                saveTPSBatch(batch);
            } catch (SQLException e) {
                Log.toLog("UsersTable.saveUserDataInformationBatch", e);
            }
        });
<<<<<<< HEAD
=======
        db.setAvailable();
        commit();
>>>>>>> c8126cf7
    }

    private void saveTPSBatch(List<TPS> batch) throws SQLException {
        if (batch.isEmpty()) {
            return;
        }

        int batchSize = batch.size();
        Log.debug("Database", "Preparing insertion of TPS - Batch Size: " + batchSize);

        PreparedStatement statement = null;
        try {
            statement = prepareStatement("INSERT INTO " + tableName + " ("
                    + columnDate + ", "
                    + columnTPS + ", "
                    + columnPlayers + ", "
                    + columnCPUUsage + ", "
                    + columnRAMUsage + ", "
                    + columnEntities + ", "
                    + columnChunksLoaded
                    + ") VALUES (?, ?, ?, ?, ?, ?, ?)");

            for (TPS tps : batch) {
                statement.setLong(1, tps.getDate());
                statement.setDouble(2, tps.getTps());
                statement.setInt(3, tps.getPlayers());
                statement.setDouble(4, tps.getCPUUsage());
                statement.setLong(5, tps.getUsedMemory());
                statement.setDouble(6, tps.getEntityCount());
                statement.setDouble(7, tps.getChunksLoaded());
                statement.addBatch();
            }

            Log.debug("Database", "Executing tps batch: " + batchSize);
            statement.executeBatch();
        } finally {
            close(statement);
        }
    }

    /**
     * @throws SQLException
     */
    public void clean() throws SQLException {
        PreparedStatement statement = null;
        try {
            statement = prepareStatement("DELETE FROM " + tableName + " WHERE (" + columnDate + "<?)");
            // More than 5 Weeks ago.
            long fiveWeeks = TimeAmount.WEEK.ms() * 5L;
            statement.setLong(1, MiscUtils.getTime() - fiveWeeks);
            statement.execute();
        } finally {
            close(statement);
        }
    }
}<|MERGE_RESOLUTION|>--- conflicted
+++ resolved
@@ -126,11 +126,8 @@
                 Log.toLog("UsersTable.saveUserDataInformationBatch", e);
             }
         });
-<<<<<<< HEAD
-=======
         db.setAvailable();
         commit();
->>>>>>> c8126cf7
     }
 
     private void saveTPSBatch(List<TPS> batch) throws SQLException {
