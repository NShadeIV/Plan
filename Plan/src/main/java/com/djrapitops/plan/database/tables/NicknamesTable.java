package main.java.com.djrapitops.plan.database.tables;

import main.java.com.djrapitops.plan.Plan;
import main.java.com.djrapitops.plan.database.databases.SQLDB;
import main.java.com.djrapitops.plan.database.sql.Sql;
import main.java.com.djrapitops.plan.database.sql.TableSqlParser;

import java.sql.PreparedStatement;
import java.sql.ResultSet;
import java.sql.SQLException;
import java.util.ArrayList;
import java.util.List;
import java.util.UUID;

/**
 * @author Rsl1122
 */
public class NicknamesTable extends UserIDTable {

    private final String columnNick = "nickname";
    private final String columnServerID = "server_id";

    private ServerTable serverTable;

    /**
     * @param db         The database
     * @param usingMySQL if the server is using MySQL
     */
    public NicknamesTable(SQLDB db, boolean usingMySQL) {
        super("plan_nicknames", db, usingMySQL);
        serverTable = db.getServerTable();
    }

    /**
     * @return if the table was created successfully
     */
    @Override
    public boolean createTable() {
        return createTable(TableSqlParser.createTable(tableName)
                .column(columnUserID, Sql.INT).notNull()
                .column(columnNick, Sql.varchar(75)).notNull()
                .column(columnServerID, Sql.INT).notNull()
                .foreignKey(columnUserID, usersTable.getTableName(), usersTable.getColumnID())
                .foreignKey(columnServerID, serverTable.getTableName(), serverTable.getColumnID())
                .toString()
        );
    }

    /**
     * Get ALL nicknames of the user.
     * <p>
     * Get's nicknames from other servers as well.
     *
     * @param uuid UUID of the Player
     * @return The nicknames of the User
     * @throws SQLException when an error at retrieval happens
     */
    public List<String> getAllNicknames(UUID uuid) throws SQLException {
        PreparedStatement statement = null;
        ResultSet set = null;
        try {
            statement = prepareStatement("SELECT " + columnNick + " FROM " + tableName +
                    " WHERE (" + columnUserID + "=" + usersTable.statementSelectID + ")");
            statement.setString(1, uuid.toString());
            set = statement.executeQuery();

            List<String> nicknames = new ArrayList<>();
            while (set.next()) {
                String nickname = set.getString(columnNick);
                if (nickname.isEmpty()) {
                    continue;
                }
                if (!nicknames.contains(nickname)) {
                    nicknames.add(nickname);
                }
            }
            return nicknames;
        } finally {
            endTransaction(statement);
            close(set, statement);
        }
    }

    /**
     * Get nicknames of the user on THIS server.
     * <p>
     * Get's nicknames from other servers as well.
     *
     * @param uuid UUID of the Player
     * @return The nicknames of the User
     * @throws SQLException when an error at retrieval happens
     */
<<<<<<< HEAD
    public void saveNickList(int userId, Set<String> names, String lastNick) throws SQLException {
        if (Verify.isEmpty(names)) {
            return;
        }

        names.removeAll(getNicknames(userId));
        if (names.isEmpty()) {
            return;
        }

        PreparedStatement statement = null;
        try {
            statement = prepareStatement("INSERT INTO " + tableName + " ("
                    + columnUserID + ", "
                    + columnCurrent + ", "
                    + columnNick
                    + ") VALUES (?, ?, ?)");

            for (String name : names) {
                statement.setInt(1, userId);
                statement.setInt(2, name.equals(lastNick) ? 1 : 0);
                statement.setString(3, name);
                statement.addBatch();
            }

            statement.executeBatch();
        } finally {
            endTransaction(statement);
            close(statement);
        }
=======
    public List<String> getNicknames(UUID uuid) throws SQLException {
        return getNicknames(uuid, Plan.getServerUUID());
>>>>>>> fe3a4fdb
    }

    /**
     * Get nicknames of the user on a server.
     * <p>
     * Get's nicknames from other servers as well.
     *
     * @param uuid       UUID of the Player
     * @param serverUUID UUID of the server
     * @return The nicknames of the User
     * @throws SQLException when an error at retrieval happens
     */
    public List<String> getNicknames(UUID uuid, UUID serverUUID) throws SQLException {
        PreparedStatement statement = null;
        ResultSet set = null;
        try {
            statement = prepareStatement("SELECT " + columnNick + " FROM " + tableName +
                    " WHERE (" + columnUserID + "=" + usersTable.statementSelectID + ")" +
                    " AND " + columnServerID + "=" + serverTable.statementSelectServerID
            );
            statement.setString(1, uuid.toString());
            statement.setString(2, serverUUID.toString());
            set = statement.executeQuery();

            List<String> nicknames = new ArrayList<>();
            while (set.next()) {
                String nickname = set.getString(columnNick);
                if (nickname.isEmpty()) {
                    continue;
                }
                if (!nicknames.contains(nickname)) {
                    nicknames.add(nickname);
                }
            }
            return nicknames;
        } finally {
            endTransaction(statement);
            close(set, statement);
        }
    }

    public void saveUserName(UUID uuid, String displayName) throws SQLException {
        List<String> saved = getNicknames(uuid);
        if (saved.contains(displayName)) {
            return;
        }

        PreparedStatement statement = null;
        try {
<<<<<<< HEAD
            statement = prepareStatement("INSERT INTO " + tableName + " ("
                    + columnUserID + ", "
                    + columnCurrent + ", "
                    + columnNick
                    + ") VALUES (?, ?, ?)");

            for (Map.Entry<Integer, Set<String>> entrySet : nicknames.entrySet()) {
                Integer id = entrySet.getKey();
                Set<String> newNicks = entrySet.getValue();

                String lastNick = lastNicks.get(id);
                List<String> s = saved.get(id);

                if (s != null) {
                    newNicks.removeAll(s);
                }

                if (newNicks.isEmpty()) {
                    continue;
                }

                for (String name : newNicks) {
                    statement.setInt(1, id);
                    statement.setInt(2, (name.equals(lastNick)) ? 1 : 0);
                    statement.setString(3, name);
                    statement.addBatch();
                }
            }

            statement.executeBatch();
=======
            statement = prepareStatement("INSERT INTO " + tableName + " (" +
                    columnUserID + ", " +
                    columnServerID + ", " +
                    columnNick +
                    ") VALUES (" +
                    usersTable.statementSelectID + ", " +
                    serverTable.statementSelectServerID + ", " +
                    "?)");
            statement.setString(1, uuid.toString());
            statement.setString(2, Plan.getServerUUID().toString());
            statement.setString(3, displayName);
            statement.execute();
>>>>>>> fe3a4fdb
        } finally {
            endTransaction(statement);
            close(statement);
        }
    }
}<|MERGE_RESOLUTION|>--- conflicted
+++ resolved
@@ -90,41 +90,8 @@
      * @return The nicknames of the User
      * @throws SQLException when an error at retrieval happens
      */
-<<<<<<< HEAD
-    public void saveNickList(int userId, Set<String> names, String lastNick) throws SQLException {
-        if (Verify.isEmpty(names)) {
-            return;
-        }
-
-        names.removeAll(getNicknames(userId));
-        if (names.isEmpty()) {
-            return;
-        }
-
-        PreparedStatement statement = null;
-        try {
-            statement = prepareStatement("INSERT INTO " + tableName + " ("
-                    + columnUserID + ", "
-                    + columnCurrent + ", "
-                    + columnNick
-                    + ") VALUES (?, ?, ?)");
-
-            for (String name : names) {
-                statement.setInt(1, userId);
-                statement.setInt(2, name.equals(lastNick) ? 1 : 0);
-                statement.setString(3, name);
-                statement.addBatch();
-            }
-
-            statement.executeBatch();
-        } finally {
-            endTransaction(statement);
-            close(statement);
-        }
-=======
     public List<String> getNicknames(UUID uuid) throws SQLException {
         return getNicknames(uuid, Plan.getServerUUID());
->>>>>>> fe3a4fdb
     }
 
     /**
@@ -174,38 +141,6 @@
 
         PreparedStatement statement = null;
         try {
-<<<<<<< HEAD
-            statement = prepareStatement("INSERT INTO " + tableName + " ("
-                    + columnUserID + ", "
-                    + columnCurrent + ", "
-                    + columnNick
-                    + ") VALUES (?, ?, ?)");
-
-            for (Map.Entry<Integer, Set<String>> entrySet : nicknames.entrySet()) {
-                Integer id = entrySet.getKey();
-                Set<String> newNicks = entrySet.getValue();
-
-                String lastNick = lastNicks.get(id);
-                List<String> s = saved.get(id);
-
-                if (s != null) {
-                    newNicks.removeAll(s);
-                }
-
-                if (newNicks.isEmpty()) {
-                    continue;
-                }
-
-                for (String name : newNicks) {
-                    statement.setInt(1, id);
-                    statement.setInt(2, (name.equals(lastNick)) ? 1 : 0);
-                    statement.setString(3, name);
-                    statement.addBatch();
-                }
-            }
-
-            statement.executeBatch();
-=======
             statement = prepareStatement("INSERT INTO " + tableName + " (" +
                     columnUserID + ", " +
                     columnServerID + ", " +
@@ -218,7 +153,6 @@
             statement.setString(2, Plan.getServerUUID().toString());
             statement.setString(3, displayName);
             statement.execute();
->>>>>>> fe3a4fdb
         } finally {
             endTransaction(statement);
             close(statement);
