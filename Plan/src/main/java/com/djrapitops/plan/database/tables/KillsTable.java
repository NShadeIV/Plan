--- conflicted
+++ resolved
@@ -59,66 +59,28 @@
     public boolean removeUser(UUID uuid) {
         PreparedStatement statement = null;
         try {
-<<<<<<< HEAD
-            statement = prepareStatement("DELETE FROM " + tableName + " WHERE " + columnKillerUserID + " = ? OR " + columnVictimUserID + " = ?");
-            statement.setInt(1, userId);
-            statement.setInt(2, userId);
-
-=======
             statement = prepareStatement("DELETE FROM " + tableName +
                     " WHERE " + columnKillerUserID + " = " + usersTable.statementSelectID +
                     " OR " + columnVictimUserID + " = " + usersTable.statementSelectID);
             statement.setString(1, uuid.toString());
             statement.setString(2, uuid.toString());
->>>>>>> fe3a4fdb
             statement.execute();
-            commit(statement.getConnection());
             return true;
         } catch (SQLException ex) {
             Log.toLog(this.getClass().getName(), ex);
             return false;
         } finally {
+            try {
+                endTransaction(statement);
+            } catch (SQLException e) {
+                Log.toLog(this.getClass().getName(), e);
+            }
             close(statement);
         }
     }
 
-<<<<<<< HEAD
-    /**
-     * @param userId
-     * @return
-     * @throws SQLException
-     */
-    public List<KillData> getPlayerKills(int userId) throws SQLException {
-        UsersTable usersTable = db.getUsersTable();
-        PreparedStatement statement = null;
-        ResultSet set = null;
-        try {
-            statement = prepareStatement("SELECT * FROM " + tableName + " WHERE (" + columnKillerUserID + "=?)");
-            statement.setInt(1, userId);
-            set = statement.executeQuery();
-            List<KillData> killData = new ArrayList<>();
-            while (set.next()) {
-                UUID victimUUID = null; // TODO Victim UUID Retrieval
-                killData.add(new KillData(victimUUID, set.getString(columnWeapon), set.getLong(columnDate)));
-            }
-            return killData;
-        } finally {
-            endTransaction(statement);
-            close(set, statement);
-        }
-    }
-
-    /**
-     * @param userId
-     * @param kills
-     * @throws SQLException
-     */
-    public void savePlayerKills(int userId, List<KillData> kills) throws SQLException {
-        if (Verify.isEmpty(kills)) {
-=======
     public void savePlayerKills(UUID uuid, long sessionID, List<KillData> playerKills) throws SQLException {
         if (Verify.isEmpty(playerKills)) {
->>>>>>> fe3a4fdb
             return;
         }
         PreparedStatement statement = null;
@@ -126,22 +88,6 @@
             statement = prepareStatement("INSERT INTO " + tableName + " ("
                     + columnKillerUserID + ", "
                     + columnVictimUserID + ", "
-<<<<<<< HEAD
-                    + columnWeapon + ", "
-                    + columnDate
-                    + ") VALUES (?, ?, ?, ?)");
-            for (KillData kill : kills) {
-                if (kill == null) {
-                    continue;
-                }
-                statement.setInt(1, userId);
-                statement.setInt(2, -1); // TODO Victim ID Retrieval
-                statement.setString(3, kill.getWeapon());
-                statement.setLong(4, kill.getTime());
-                statement.addBatch();
-            }
-
-=======
                     + columnSessionID + ", "
                     + columnDate + ", "
                     + columnWeapon
@@ -160,7 +106,6 @@
                 statement.setString(5, weapon);
                 statement.addBatch();
             }
->>>>>>> fe3a4fdb
             statement.executeBatch();
         } finally {
             endTransaction(statement);
@@ -190,64 +135,6 @@
                 if (session == null) {
                     continue;
                 }
-<<<<<<< HEAD
-                UUID victimUUID = null; // TODO Victim UUID Retrieval
-                kills.get(killerID).add(new KillData(victimUUID, set.getString(columnWeapon), set.getLong(columnDate)));
-            }
-            return kills;
-        } finally {
-            endTransaction(statement);
-            close(set, statement);
-            Benchmark.stop("Database", "Get Kills multiple");
-        }
-    }
-
-    /**
-     * @param kills
-     * @param uuids
-     * @throws SQLException
-     */
-    public void savePlayerKills(Map<Integer, List<KillData>> kills, Map<Integer, UUID> uuids) throws SQLException {
-        if (Verify.isEmpty(kills)) {
-            return;
-        }
-
-        Benchmark.start("Save Kills multiple");
-        Map<Integer, List<KillData>> saved = getPlayerKills(kills.keySet(), uuids);
-
-        PreparedStatement statement = null;
-        try {
-            statement = prepareStatement("INSERT INTO " + tableName + " ("
-                    + columnKillerUserID + ", "
-                    + columnVictimUserID + ", "
-                    + columnWeapon + ", "
-                    + columnDate
-                    + ") VALUES (?, ?, ?, ?)");
-            for (Map.Entry<Integer, List<KillData>> entrySet : kills.entrySet()) {
-                Integer id = entrySet.getKey();
-                List<KillData> playerKills = entrySet.getValue();
-                playerKills.removeIf(Objects::isNull);
-                List<KillData> s = saved.get(id);
-
-                if (s != null) {
-                    playerKills.removeAll(s);
-                }
-
-                for (KillData kill : playerKills) {
-                    statement.setInt(1, id);
-                    statement.setInt(2, -1); // TODO Victim ID Retrieval
-                    statement.setString(3, kill.getWeapon());
-                    statement.setLong(4, kill.getTime());
-                    statement.addBatch();
-                }
-
-                statement.executeBatch();
-            }
-        } finally {
-            endTransaction(statement);
-            close(statement);
-            Benchmark.stop("Database", "Save Kills multiple");
-=======
                 String uuidS = set.getString("victim_uuid");
                 UUID victim = UUID.fromString(uuidS);
                 long date = set.getLong(columnDate);
@@ -255,8 +142,8 @@
                 session.getPlayerKills().add(new KillData(victim, weapon, date));
             }
         } finally {
+            endTransaction(statement);
             close(set, statement);
->>>>>>> fe3a4fdb
         }
     }
 
