package main.java.com.djrapitops.plan.database.tables;

import com.djrapitops.plugin.utilities.Verify;
import main.java.com.djrapitops.plan.database.databases.SQLDB;
import main.java.com.djrapitops.plan.database.sql.*;

import java.sql.PreparedStatement;
import java.sql.ResultSet;
import java.sql.SQLException;
import java.util.*;

/**
 * @author Rsl1122
 */
public class UsersTable extends UserIDTable {

    private final String columnID = "id";
    private final String columnUUID = "uuid";
    private final String columnRegistered = "registered";
    private final String columnName = "name";
    private final String columnTimesKicked = "times_kicked";

    public final String statementSelectID;

    /**
     * @param db
     * @param usingMySQL
     */
    public UsersTable(SQLDB db, boolean usingMySQL) {
        super("plan_users", db, usingMySQL);
        statementSelectID = "(" + Select.from(tableName, tableName + "." + columnID).where(columnUUID + "=?").toString() + ")";
    }

    /**
     * @return
     */
    @Override
    public boolean createTable() {
        return createTable(TableSqlParser.createTable(tableName)
                .primaryKeyIDColumn(usingMySQL, columnID, Sql.INT)
                .column(columnUUID, Sql.varchar(36)).notNull().unique()
                .column(columnRegistered, Sql.LONG).notNull()
                .column(columnName, Sql.varchar(16)).notNull()
                .column(columnTimesKicked, Sql.INT).notNull().defaultValue("0")
                .primaryKey(usingMySQL, columnID)
                .toString()
        );
<<<<<<< HEAD
        removeColumns("player_kills");
    }

    /**
     * @param uuid
     * @return
     * @throws SQLException
     */
    public int getUserId(UUID uuid) throws SQLException {
        return getUserId(uuid.toString());
    }

    /**
     * @param uuid
     * @return
     * @throws SQLException
     */
    public int getUserId(String uuid) throws SQLException {
        PreparedStatement statement = null;
        ResultSet set = null;
        try {
            int userId = -1;
            statement = prepareStatement("SELECT " + columnID + " FROM " + tableName + " WHERE (" + columnUUID + "=?)");
            statement.setString(1, uuid);
            set = statement.executeQuery();
            while (set.next()) {
                userId = set.getInt(columnID);
            }
            return userId;
        } finally {
            endTransaction(statement);
            close(set, statement);
        }
    }

    /**
     * @param userID
     * @return
     * @throws SQLException
     */
    public UUID getUserUUID(String userID) throws SQLException {
        PreparedStatement statement = null;
        ResultSet set = null;
        try {
            UUID uuid = null;
            statement = prepareStatement("SELECT " + columnUUID + " FROM " + tableName + " WHERE (" + columnID + "=?)");
            statement.setString(1, userID);
            set = statement.executeQuery();
            while (set.next()) {
                uuid = UUID.fromString(set.getString(columnUUID));
            }
            return uuid;
        } finally {
            endTransaction(statement);
            close(set, statement);
        }
=======
>>>>>>> fe3a4fdb
    }

    /**
     * @return @throws SQLException
     */
    public Set<UUID> getSavedUUIDs() throws SQLException {
        PreparedStatement statement = null;
        ResultSet set = null;
        try {
            Set<UUID> uuids = new HashSet<>();
            statement = prepareStatement(Select.from(tableName, columnUUID).toString());
            set = statement.executeQuery();
            while (set.next()) {
                UUID uuid = UUID.fromString(set.getString(columnUUID));
                uuids.add(uuid);
            }
            return uuids;
        } finally {
<<<<<<< HEAD
            endTransaction(statement);
            close(set, statement);
            Benchmark.stop("Database", "Get Saved UUIDS");
=======
            close(set, statement);
>>>>>>> fe3a4fdb
        }
    }

    /**
     * @param uuid
     * @return
     */
    @Override
    public boolean removeUser(UUID uuid) {
        PreparedStatement statement = null;
        try {
            statement = prepareStatement("DELETE FROM " + tableName + " WHERE (" + columnUUID + "=?)");
<<<<<<< HEAD
            statement.setString(1, uuid);

=======
            statement.setString(1, uuid.toString());
>>>>>>> fe3a4fdb
            statement.execute();
            return true;
        } catch (SQLException ex) {
            return false;
        } finally {
            try {
                endTransaction(statement);
            } catch (SQLException e) {
                Log.toLog(this.getClass().getName(), e);
            }
            close(statement);
        }
    }

    /**
     * @return
     */
    public String getColumnID() {
        return columnID;
    }

    public String getColumnUUID() {
        return columnUUID;
    }

    /**
     * @param playername
     * @return
     * @throws SQLException
     */
    public UUID getUuidOf(String playername) throws SQLException {
        PreparedStatement statement = null;
        ResultSet set = null;
        try {
            statement = prepareStatement(Select.from(tableName, columnUUID)
                    .where("UPPER(" + columnName + ")=UPPER(?)")
                    .toString());
            statement.setString(1, playername);
            set = statement.executeQuery();
            if (set.next()) {
                String uuidS = set.getString(columnUUID);
                return UUID.fromString(uuidS);
            }
            return null;
        } finally {
<<<<<<< HEAD
            endTransaction(statement);
=======
>>>>>>> fe3a4fdb
            close(set, statement);
        }
    }

    public List<Long> getRegisterDates() throws SQLException {
        PreparedStatement statement = null;
        ResultSet set = null;
        try {
            statement = prepareStatement(Select.from(tableName, columnRegistered).toString());
            set = statement.executeQuery();
            List<Long> registerDates = new ArrayList<>();
            while (set.next()) {
                registerDates.add(set.getLong(columnRegistered));
            }
            return registerDates;
        } finally {
<<<<<<< HEAD
            endTransaction(statement);
            close(set, statement);
            Benchmark.stop("Database", "Get User IDS Multiple");
=======
            close(set, statement);
>>>>>>> fe3a4fdb
        }
    }

    /**
     * Register a new user (UUID) to the database.
     *
     * @param uuid       UUID of the player.
     * @param registered Register date.
     * @param name       Name of the player.
     * @throws SQLException
     * @throws IllegalArgumentException If uuid or name are null.
     */
    public void registerUser(UUID uuid, long registered, String name) throws SQLException {
        Verify.nullCheck(uuid, name);

        PreparedStatement statement = null;
        try {
            statement = prepareStatement(Insert.values(tableName,
                    columnUUID,
                    columnRegistered,
                    columnName));
            statement.setString(1, uuid.toString());
            statement.setLong(2, registered);
            statement.setString(3, name);
            statement.execute();
        } finally {
            close(statement);
        }
    }

    public boolean isRegistered(UUID uuid) throws SQLException {
        PreparedStatement statement = null;
        ResultSet set = null;
        try {
            statement = prepareStatement(Select.from(tableName, columnID)
                    .where(columnUUID + "=?")
                    .toString());
            statement.setString(1, uuid.toString());
            set = statement.executeQuery();
            return set.next();
        } finally {
<<<<<<< HEAD
            endTransaction(statement);
            close(set, statement);
            Benchmark.stop("Database", "Get User IDS ALL");
=======
            close(set, statement);
>>>>>>> fe3a4fdb
        }
    }

    public void updateName(UUID uuid, String name) throws SQLException {
        PreparedStatement statement = null;
        try {
            statement = prepareStatement(Update.values(tableName, columnName)
                    .where(columnUUID + "=?")
                    .toString());
            statement.setString(1, name);
            statement.setString(2, uuid.toString());
            statement.execute();
        } finally {
            close(statement);
        }
    }

    public int getTimesKicked(UUID uuid) throws SQLException {
        PreparedStatement statement = null;
        ResultSet set = null;
        try {
            statement = prepareStatement(Select.from(tableName, columnTimesKicked)
                    .where(columnUUID + "=?")
                    .toString());
            statement.setString(1, uuid.toString());
            set = statement.executeQuery();
            if (set.next()) {
                return set.getInt(columnTimesKicked);
            }
            return 0;
        } finally {
<<<<<<< HEAD
            endTransaction(statement);
=======
>>>>>>> fe3a4fdb
            close(set, statement);
        }
    }

    public void kicked(UUID uuid) throws SQLException {
        PreparedStatement statement = null;
        try {
            statement = prepareStatement(Update.values(tableName, columnTimesKicked)
                    .where(columnUUID + "=?")
                    .toString());
            statement.setInt(1, getTimesKicked(uuid) + 1);
            statement.setString(2, uuid.toString());
            statement.execute();
        } finally {
            close(statement);
        }
    }
}<|MERGE_RESOLUTION|>--- conflicted
+++ resolved
@@ -1,8 +1,11 @@
 package main.java.com.djrapitops.plan.database.tables;
 
-import com.djrapitops.plugin.utilities.Verify;
+import main.java.com.djrapitops.plan.Log;
 import main.java.com.djrapitops.plan.database.databases.SQLDB;
-import main.java.com.djrapitops.plan.database.sql.*;
+import main.java.com.djrapitops.plan.database.sql.Select;
+import main.java.com.djrapitops.plan.database.sql.Sql;
+import main.java.com.djrapitops.plan.database.sql.TableSqlParser;
+import main.java.com.djrapitops.plan.database.sql.Update;
 
 import java.sql.PreparedStatement;
 import java.sql.ResultSet;
@@ -45,65 +48,6 @@
                 .primaryKey(usingMySQL, columnID)
                 .toString()
         );
-<<<<<<< HEAD
-        removeColumns("player_kills");
-    }
-
-    /**
-     * @param uuid
-     * @return
-     * @throws SQLException
-     */
-    public int getUserId(UUID uuid) throws SQLException {
-        return getUserId(uuid.toString());
-    }
-
-    /**
-     * @param uuid
-     * @return
-     * @throws SQLException
-     */
-    public int getUserId(String uuid) throws SQLException {
-        PreparedStatement statement = null;
-        ResultSet set = null;
-        try {
-            int userId = -1;
-            statement = prepareStatement("SELECT " + columnID + " FROM " + tableName + " WHERE (" + columnUUID + "=?)");
-            statement.setString(1, uuid);
-            set = statement.executeQuery();
-            while (set.next()) {
-                userId = set.getInt(columnID);
-            }
-            return userId;
-        } finally {
-            endTransaction(statement);
-            close(set, statement);
-        }
-    }
-
-    /**
-     * @param userID
-     * @return
-     * @throws SQLException
-     */
-    public UUID getUserUUID(String userID) throws SQLException {
-        PreparedStatement statement = null;
-        ResultSet set = null;
-        try {
-            UUID uuid = null;
-            statement = prepareStatement("SELECT " + columnUUID + " FROM " + tableName + " WHERE (" + columnID + "=?)");
-            statement.setString(1, userID);
-            set = statement.executeQuery();
-            while (set.next()) {
-                uuid = UUID.fromString(set.getString(columnUUID));
-            }
-            return uuid;
-        } finally {
-            endTransaction(statement);
-            close(set, statement);
-        }
-=======
->>>>>>> fe3a4fdb
     }
 
     /**
@@ -122,13 +66,8 @@
             }
             return uuids;
         } finally {
-<<<<<<< HEAD
-            endTransaction(statement);
-            close(set, statement);
-            Benchmark.stop("Database", "Get Saved UUIDS");
-=======
-            close(set, statement);
->>>>>>> fe3a4fdb
+            endTransaction(statement);
+            close(set, statement);
         }
     }
 
@@ -141,12 +80,7 @@
         PreparedStatement statement = null;
         try {
             statement = prepareStatement("DELETE FROM " + tableName + " WHERE (" + columnUUID + "=?)");
-<<<<<<< HEAD
-            statement.setString(1, uuid);
-
-=======
-            statement.setString(1, uuid.toString());
->>>>>>> fe3a4fdb
+            statement.setString(1, uuid.toString());
             statement.execute();
             return true;
         } catch (SQLException ex) {
@@ -192,10 +126,7 @@
             }
             return null;
         } finally {
-<<<<<<< HEAD
-            endTransaction(statement);
-=======
->>>>>>> fe3a4fdb
+            endTransaction(statement);
             close(set, statement);
         }
     }
@@ -212,13 +143,8 @@
             }
             return registerDates;
         } finally {
-<<<<<<< HEAD
-            endTransaction(statement);
-            close(set, statement);
-            Benchmark.stop("Database", "Get User IDS Multiple");
-=======
-            close(set, statement);
->>>>>>> fe3a4fdb
+            endTransaction(statement);
+            close(set, statement);
         }
     }
 
@@ -260,13 +186,8 @@
             set = statement.executeQuery();
             return set.next();
         } finally {
-<<<<<<< HEAD
-            endTransaction(statement);
-            close(set, statement);
-            Benchmark.stop("Database", "Get User IDS ALL");
-=======
-            close(set, statement);
->>>>>>> fe3a4fdb
+            endTransaction(statement);
+            close(set, statement);
         }
     }
 
@@ -280,6 +201,7 @@
             statement.setString(2, uuid.toString());
             statement.execute();
         } finally {
+            endTransaction(statement);
             close(statement);
         }
     }
@@ -298,10 +220,7 @@
             }
             return 0;
         } finally {
-<<<<<<< HEAD
-            endTransaction(statement);
-=======
->>>>>>> fe3a4fdb
+            endTransaction(statement);
             close(set, statement);
         }
     }
