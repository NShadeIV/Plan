--- conflicted
+++ resolved
@@ -19,7 +19,7 @@
  */
 public class DBUtils {
 
-    private static final int BATCH_SIZE = 2048;
+    private static final int BATCH_SIZE = 10192;
 
     /**
      * Constructor used to hide the public constructor
@@ -28,11 +28,6 @@
         throw new IllegalStateException("Utility class");
     }
 
-<<<<<<< HEAD
-=======
-    private static final int BATCH_SIZE = 10192;
-
->>>>>>> 0269dde3
     /**
      * Splits a collection of objects into lists with the size defined by
      * BATCH_SIZE.
