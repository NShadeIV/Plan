package main.java.com.djrapitops.plan.data.listeners;

import com.djrapitops.plugin.utilities.player.Fetch;
import main.java.com.djrapitops.plan.Plan;
import main.java.com.djrapitops.plan.data.Session;
import main.java.com.djrapitops.plan.data.cache.DataCache;
import main.java.com.djrapitops.plan.data.handling.player.*;
import main.java.com.djrapitops.plan.utilities.MiscUtils;
import org.bukkit.entity.Player;
import org.bukkit.event.EventHandler;
import org.bukkit.event.EventPriority;
import org.bukkit.event.Listener;
import org.bukkit.event.player.PlayerJoinEvent;
import org.bukkit.event.player.PlayerKickEvent;
import org.bukkit.event.player.PlayerLoginEvent;
import org.bukkit.event.player.PlayerQuitEvent;

import java.util.HashSet;
import java.util.Set;
import java.util.UUID;

/**
 * Event Listener for PlayerJoin, PlayerQuit and PlayerKickEvents.
 *
 * @author Rsl1122
 * @since 2.0.0
 */
public class PlanPlayerListener implements Listener {

    private final Plan plugin;
    private final DataCache cache;

    private final Set<UUID> playersWithFirstSession;

    /**
     * Class Constructor.
     *
     * @param plugin Current instance of Plan
     */
    public PlanPlayerListener(Plan plugin) {
        this.plugin = plugin;
        cache = plugin.getDataCache();
        playersWithFirstSession = new HashSet<>();
    }

    @EventHandler(priority = EventPriority.MONITOR)
    public void onPlayerLogin(PlayerLoginEvent event) {
        PlayerLoginEvent.Result result = event.getResult();
        UUID uuid = event.getPlayer().getUniqueId();
        if (result == PlayerLoginEvent.Result.KICK_BANNED) {
            plugin.addToProcessQueue(new BanProcessor(uuid, true));
        } else {
            plugin.addToProcessQueue(new BanProcessor(uuid, false));
        }
    }

    /**
     * PlayerKickEvent Listener.
     * <p>
     * Adds processing information to the ProcessingQueue.
     * After KickEvent, the QuitEvent is automatically called.
     *
     * @param event Fired event
     */
    @EventHandler(priority = EventPriority.MONITOR)
    public void onPlayerKick(PlayerKickEvent event) {
        if (event.isCancelled()) {
            return;
        }
        UUID uuid = event.getPlayer().getUniqueId();
        plugin.addToProcessQueue(new KickProcessor(uuid));
    }

    /**
     * PlayerJoinEvent Listener.
     * <p>
     * Adds processing information to the ProcessingQueue.
     *
     * @param event The Fired event.
     */
    @EventHandler(priority = EventPriority.MONITOR)
    public void onPlayerJoin(PlayerJoinEvent event) {
        Player player = event.getPlayer();
        plugin.getNotificationCenter().checkNotifications(Fetch.wrapBukkit(player));

        UUID uuid = player.getUniqueId();
        long time = MiscUtils.getTime();

        String world = player.getWorld().getName();
        String gm = player.getGameMode().name();

        String ip = player.getAddress().getAddress().toString();

        String playerName = player.getName();
        String displayName = player.getDisplayName();

        int playersOnline = plugin.getTpsCountTimer().getLatestPlayersOnline();

        cache.cacheSession(uuid, Session.start(time, world, gm));

        plugin.addToProcessQueue(
                new RegisterProcessor(this, uuid, time, playerName, playersOnline),
                new IPUpdateProcessor(uuid, ip),
<<<<<<< HEAD
                new NameProcessor(uuid, playerName, displayName)
=======
                new NameProcessor(uuid, playerName, displayName), // TODO NameCache to DataCache
                new DBCommitProcessor(plugin.getDB())
>>>>>>> fe3a4fdb
        );
    }

    /**
     * PlayerQuitEvent Listener.
     * <p>
     * Adds processing information to the ProcessingQueue.
     *
     * @param event Fired event
     */
    @EventHandler(priority = EventPriority.MONITOR)
    public void onPlayerQuit(PlayerQuitEvent event) {

        long time = MiscUtils.getTime();
        Player player = event.getPlayer();
        UUID uuid = player.getUniqueId();

        plugin.addToProcessQueue(
                new BanProcessor(uuid, player.isBanned()),
                new EndSessionProcessor(uuid, time)
        );

        int messagesSent = 0; // TODO messages Sent on first session

        if (playersWithFirstSession.contains(uuid)) {
            plugin.addToProcessQueue(new FirstLeaveProcessor(uuid, time, messagesSent));
        }
    }

    // TODO MOVE TO DATACACHE
    public void addFirstLeaveCheck(UUID uuid) {
        playersWithFirstSession.add(uuid);
    }
}<|MERGE_RESOLUTION|>--- conflicted
+++ resolved
@@ -101,12 +101,7 @@
         plugin.addToProcessQueue(
                 new RegisterProcessor(this, uuid, time, playerName, playersOnline),
                 new IPUpdateProcessor(uuid, ip),
-<<<<<<< HEAD
-                new NameProcessor(uuid, playerName, displayName)
-=======
-                new NameProcessor(uuid, playerName, displayName), // TODO NameCache to DataCache
-                new DBCommitProcessor(plugin.getDB())
->>>>>>> fe3a4fdb
+                new NameProcessor(uuid, playerName, displayName) // TODO NameCache to DataCache
         );
     }
 
