package main.java.com.djrapitops.plan.data.cache;

import com.djrapitops.plugin.task.AbsRunnable;
import com.djrapitops.plugin.utilities.player.IPlayer;
import main.java.com.djrapitops.plan.Log;
import main.java.com.djrapitops.plan.Phrase;
import main.java.com.djrapitops.plan.Plan;
import main.java.com.djrapitops.plan.Settings;
import main.java.com.djrapitops.plan.data.TPS;
import main.java.com.djrapitops.plan.data.UserData;
import main.java.com.djrapitops.plan.data.cache.queue.DataCacheClearQueue;
import main.java.com.djrapitops.plan.data.cache.queue.DataCacheGetQueue;
import main.java.com.djrapitops.plan.data.cache.queue.DataCacheProcessQueue;
import main.java.com.djrapitops.plan.data.cache.queue.DataCacheSaveQueue;
import main.java.com.djrapitops.plan.data.handling.info.HandlingInfo;
import main.java.com.djrapitops.plan.data.handling.info.LogoutInfo;
import main.java.com.djrapitops.plan.data.handling.info.ReloadInfo;
import main.java.com.djrapitops.plan.database.Database;
import main.java.com.djrapitops.plan.utilities.Benchmark;
import main.java.com.djrapitops.plan.utilities.MiscUtils;
import main.java.com.djrapitops.plan.utilities.NewPlayerCreator;
import main.java.com.djrapitops.plan.utilities.analysis.MathUtils;
import main.java.com.djrapitops.plan.utilities.comparators.HandlingInfoTimeComparator;
import org.bukkit.entity.Player;

import java.sql.SQLException;
import java.util.*;

/**
 * This Class contains the Cache.
 * <p>
 * This class is the main processing class that initialises Save, Clear, Process
 * and Get queue and Starts the asynchronous save task.
 * <p>
 * It is used to store command use, locations, active sessions and UserData
 * objects in memory.
 * <p>
 * Its methods can be used to access all the data it stores and to clear them.
 *
 * @author Rsl1122
 * @since 2.0.0
 */
public class DataCacheHandler extends SessionCache {

    // Cache
    private final Map<UUID, UserData> dataCache;

    // Plan
    private final Plan plugin;
    private final Database db;

    //Cache
    private Map<String, Integer> commandUse;
    private List<List<TPS>> unsavedTPSHistory;

    // Queues
    private DataCacheSaveQueue saveTask;
    private DataCacheClearQueue clearTask;
    private DataCacheProcessQueue processTask;
    private DataCacheGetQueue getTask;

    // Variables
    private boolean periodicTaskIsSaving = false;

    /**
     * Class Constructor.
     * <p>
     * Gets the Database from the plugin. Starts the queues. Registers
     * Asynchronous Periodic Save Task
     *
     * @param plugin Current instance of Plan
     */
    public DataCacheHandler(Plan plugin) {
        super(); // Initializes Session & Location cache.

        this.plugin = plugin;
        db = plugin.getDB();

        dataCache = new HashMap<>();
        startQueues();

        commandUse = new HashMap<>();
        if (!getCommandUseFromDb()) {
            Log.error(Phrase.DB_FAILURE_DISABLE + "");
            plugin.disablePlugin();
            return;
        }
        unsavedTPSHistory = new ArrayList<>();
        startAsyncPeriodicSaveTask();
    }

    /**
     * Used to get the initial commandUse Map from the database.
     *
     * @return Was the fetch successful?
     */
    public boolean getCommandUseFromDb() {
        try {
            commandUse = db.getCommandUse();
            return true;
        } catch (Exception e) {
            Log.toLog(this.getClass().getName(), e);
        }
        return false;
    }

    /**
     * Used to start all processing Queue Threads.
     */
    public void startQueues() {
        getTask = new DataCacheGetQueue(plugin);
        processTask = new DataCacheProcessQueue(this);
        clearTask = new DataCacheClearQueue(this);
        saveTask = new DataCacheSaveQueue(plugin, this);
    }

    /**
     * Used to start the Asynchronous Save Task.
     *
     * @throws IllegalArgumentException BukkitRunnable was given wrong
     *                                  parameters.
     * @throws IllegalStateException    BukkitScheduler is in a wrong state.
     */
    public void startAsyncPeriodicSaveTask() throws IllegalArgumentException, IllegalStateException {
        int minutes = Settings.SAVE_CACHE_MIN.getNumber();
        if (minutes <= 0) {
            minutes = 5;
        }
        final int clearAfterXsaves;
        int configValue = Settings.CLEAR_CACHE_X_SAVES.getNumber();
        if (configValue <= 1) {
            clearAfterXsaves = 2;
        } else {
            clearAfterXsaves = configValue;
        }
        DataCacheHandler handler = this;
        plugin.getRunnableFactory().createNew(new AbsRunnable("PeriodicCacheSaveTask") {
            private int timesSaved = 0;

            @Override
            public void run() {
                if (periodicTaskIsSaving) {
                    return;
                }
                try {
                    periodicTaskIsSaving = true;
                    Log.debug("Database", "Periodic Cache Save");
                    handler.saveHandlerDataToCache();
                    handler.saveCachedUserData();
                    if (timesSaved % clearAfterXsaves == 0) {
                        handler.clearCache();
                    }
                    saveCommandUse();
                    saveUnsavedTPSHistory();
                    timesSaved++;
                } catch (Exception e) {
                    Log.toLog(this.getClass().getName() + "(" + this.getName() + ")", e);
                } finally {
                    periodicTaskIsSaving = false;
                }
            }
        }).runTaskTimerAsynchronously(60L * 20L * minutes, 60L * 20L * minutes);
    }

    /**
     * Uses Database or Cache to retrieve the UserData of a matching player.
     * <p>
     * Caches the data to the Cache if cache-parameter is true.
     *
     * @param processor DBCallableProcessor Object used to process the data
     *                  after it was retrieved
     * @param uuid      Player's UUID
     * @param cache     Whether or not the UserData will be Cached in this instance
     *                  of DataCacheHandler after it has been fetched (if not already fetched)
     */
    public void getUserDataForProcessing(DBCallableProcessor processor, UUID uuid, boolean cache) {
        Log.debug(uuid + ": HANDLER getForProcess," + " Cache:" + cache);
        UserData uData = dataCache.get(uuid);
        if (uData == null) {
            if (cache) {
                DBCallableProcessor cacher = this::cache;
                getTask.scheduleForGet(uuid, cacher, processor);
            } else {
                getTask.scheduleForGet(uuid, processor);
            }
        } else {
            processor.process(uData);
        }
    }

    /**
     * Used to Cache a UserData object to the Cache.
     * <p>
     * If a object already exists it will be replaced.
     *
     * @param data UserData object with the UUID inside used as key.
     */
    public void cache(UserData data) {
        data.setOnline(true);
        dataCache.put(data.getUuid(), data);
        Log.debug(Phrase.CACHE_ADD.parse(data.getUuid().toString()));
    }

    /**
     * Uses Database or Cache to retrieve the UserData of a matching player.
     * <p>
     * Always Caches the data after retrieval (unless already cached)
     *
     * @param processor DBCallableProcessor Object used to process the data
     *                  after it was retrieved
     * @param uuid      Player's UUID
     */
    public void getUserDataForProcessing(DBCallableProcessor processor, UUID uuid) {
        getUserDataForProcessing(processor, uuid, true);
    }

    /**
     * Saves all UserData in the cache to Database.
     * <p>
     * Should only be called from Async thread
     */
    public void saveCachedUserData() {
        Set<UserData> data = new HashSet<>();
        data.addAll(dataCache.values());
        try {
            db.saveMultipleUserData(data);
        } catch (SQLException ex) {
            Log.toLog(this.getClass().getName(), ex);
        }
    }

    /**
     * Used to add event HandlingInfo to the processTask's pool.
     * <p>
     * Given HandlingInfo object's process method will be called.
     *
     * @param i Object that extends HandlingInfo.
     */
    public void addToPool(HandlingInfo i) {
        if (i == null) {
            return;
        }
        Log.debug(i.getUuid() + ": Adding to pool, type:" + i.getType().name());
        processTask.addToPool(i);
    }

    /**
     * Saves all data in the cache to Database and closes the database down.
     * <p>
     * Stops all tasks.
     * <p>
     * If processTask has unprocessed information, it will be processed.
     */
    public void saveCacheOnDisable() {
        long time = MiscUtils.getTime();
        Benchmark.start("Cache: SaveOnDisable");
        saveTask.stop();
        getTask.stop();
        clearTask.stop();
        List<HandlingInfo> toProcess = processTask.stopAndReturnLeftovers();
        Benchmark.start("Cache: ProcessOnlineHandlingInfo");
        Log.debug("ToProcess size: " + toProcess.size() + " DataCache size: " + dataCache.keySet().size());
        List<IPlayer> onlinePlayers = plugin.fetch().getOnlinePlayers();
        Log.debug("Online: " + onlinePlayers.size());
        for (IPlayer p : onlinePlayers) {
            UUID uuid = p.getUuid();
            endSession(uuid);
            String worldName = ((Player) p.getWrappedPlayerClass()).getWorld().getName();
            toProcess.add(new LogoutInfo(uuid, time, p.isBanned(), p.getGamemode().name(), getSession(uuid), worldName));
        }
        Log.debug("ToProcess size_AFTER: " + toProcess.size() + " DataCache size: " + dataCache.keySet().size());
        toProcess.sort(new HandlingInfoTimeComparator());
        processUnprocessedHandlingInfo(toProcess);
        Benchmark.stop("Cache: ProcessOnlineHandlingInfo");
        List<UserData> data = new ArrayList<>();
        data.addAll(dataCache.values());
        Log.debug("SAVING, DataCache size: " + dataCache.keySet().size());
        try {
            db.saveCommandUse(commandUse);
        } catch (SQLException e) {
            Log.toLog(this.getClass().getName(), e);
        }
        try {
            db.saveMultipleUserData(data);
        } catch (SQLException e) {
            Log.toLog(this.getClass().getName(), e);
        }
        saveUnsavedTPSHistory();
        try {
            db.close();
        } catch (SQLException e) {
            Log.toLog(this.getClass().getName(), e);
        }
        Benchmark.stop("Cache: SaveOnDisable");
    }

    private void processUnprocessedHandlingInfo(List<HandlingInfo> toProcess) {
        Log.debug("PROCESS: " + toProcess.size());
        for (HandlingInfo i : toProcess) {
            UserData uData = dataCache.get(i.getUuid());
            if (uData == null) {
                DBCallableProcessor p = i::process;
                getUserDataForProcessing(p, i.getUuid());
            } else {
                i.process(uData);
            }
        }
    }

    /**
     * Saves the cached data of matching Player if it is in the cache.
     *
     * @param uuid Player's UUID
     */
    public void saveCachedData(UUID uuid) {
        Log.debug(uuid + ": SaveCachedData");
        DBCallableProcessor saveProcessor = data -> {
            data.access();
            data.setClearAfterSave(true);
            saveTask.scheduleForSave(data);
        };
        getUserDataForProcessing(saveProcessor, uuid);
    }

    /**
     * Saves the cached CommandUse.
     * <p>
     * Should be only called from an Asynchronous Thread.
     */
    public void saveCommandUse() {
        try {
            db.saveCommandUse(new HashMap<>(commandUse));
        } catch (SQLException | NullPointerException e) {
            Log.toLog(this.getClass().getName(), e);
        }
    }

    public void saveUnsavedTPSHistory() {
        List<TPS> averages = calculateAverageTpsForEachMinute();
        if (averages.isEmpty()) {
            return;
        }
<<<<<<< HEAD

        db.getTpsTable().saveTPSData(averages);
=======
        try {
            Log.debug("Database", "Periodic TPS Save");
            db.getTpsTable().saveTPSData(averages);
        } catch (SQLException ex) {
            Log.toLog(this.getClass().getName(), ex);
        }
>>>>>>> 21437369
    }

    private List<TPS> calculateAverageTpsForEachMinute() {
        final List<TPS> averages = new ArrayList<>();
        if (unsavedTPSHistory.isEmpty()) {
            return new ArrayList<>();
        }
        List<List<TPS>> copy = new ArrayList<>(unsavedTPSHistory);

        for (List<TPS> history : copy) {
            final long lastDate = history.get(history.size() - 1).getDate();
            final double averageTPS = MathUtils.round(MathUtils.averageDouble(history.stream().map(TPS::getTps)));
            final int averagePlayersOnline = (int) MathUtils.averageInt(history.stream().map(TPS::getPlayers));
            final double averageCPUUsage = MathUtils.round(MathUtils.averageDouble(history.stream().map(TPS::getCPUUsage)));
            final long averageUsedMemory = MathUtils.averageLong(history.stream().map(TPS::getUsedMemory));
            final int averageEntityCount = (int) MathUtils.averageInt(history.stream().map(TPS::getEntityCount));
            final int averageChunksLoaded = (int) MathUtils.averageInt(history.stream().map(TPS::getChunksLoaded));

            averages.add(new TPS(lastDate, averageTPS, averagePlayersOnline, averageCPUUsage, averageUsedMemory, averageEntityCount, averageChunksLoaded));
        }
        unsavedTPSHistory.removeAll(copy);
        return averages;
    }

    /**
     * Refreshes the calculations for all online players with ReloadInfo.
     */
    public void saveHandlerDataToCache() {
        final List<IPlayer> onlinePlayers = plugin.fetch().getOnlinePlayers();
        onlinePlayers.forEach(p -> saveHandlerDataToCache(p, false));
    }

    private void saveHandlerDataToCache(IPlayer p, boolean pool) {
        long time = MiscUtils.getTime();
        UUID uuid = p.getUuid();
        String worldName = ((Player) p.getWrappedPlayerClass()).getWorld().getName();
        ReloadInfo info = new ReloadInfo(uuid, time, p.getAddress().getAddress(), p.isBanned(), p.getDisplayName(), p.getGamemode().name(), worldName);
        if (!pool) {
            UserData data = dataCache.get(uuid);
            if (data != null) {
                info.process(data);
                return;
            }
        }
        addToPool(info);
    }

    /**
     * Schedules all UserData from the Cache to be cleared.
     */
    public void clearCache() {
        clearTask.scheduleForClear(dataCache.keySet());
    }

    /**
     * Clears the matching UserData from the Cache if they're not online.
     *
     * @param uuid Player's UUID
     */
    public void clearFromCache(UUID uuid) {
        Log.debug(uuid + ": Clear");
        if (plugin.fetch().isOnline(uuid)) {
            Log.debug(uuid + ": Online, did not clear");
            UserData data = dataCache.get(uuid);
            if (data != null) {
                data.setClearAfterSave(false);
            }
        } else {
            dataCache.remove(uuid);
            Log.debug(Phrase.CACHE_REMOVE.parse(uuid.toString()));
        }
    }

    /**
     * Schedules a matching UserData object to be cleared from the cache.
     *
     * @param uuid Player's UUID.
     */
    public void scheduldeForClear(UUID uuid) {
        clearTask.scheduleForClear(uuid);
    }

    /**
     * Check whether or not the UserData object is being accessed by save or
     * process tasks.
     *
     * @param uuid Player's UUID
     * @return true/false
     */
    public boolean isDataAccessed(UUID uuid) {
        UserData userData = dataCache.get(uuid);
        if (userData == null) {
            return false;
        }
        boolean isAccessed = (userData.isAccessed()) || saveTask.containsUUID(uuid) || processTask.containsUUID(uuid);
        if (isAccessed) {
            userData.setClearAfterSave(false);
        }
        return isAccessed;
    }

    /**
     * Creates a new UserData instance and saves it to the Database.
     *
     * @param player Player the new UserData is created for
     */
    public void newPlayer(IPlayer player) {
        newPlayer(NewPlayerCreator.createNewPlayer(player));
    }

    /**
     * Schedules a new player's data to be saved to the Database.
     *
     * @param data UserData object to schedule for save.
     */
    public void newPlayer(UserData data) {
        saveTask.scheduleNewPlayer(data);
        cache(data);
    }

    /**
     * Used to get the contents of the cache.
     *
     * @return The Map containing all Cached UserData
     */
    public Map<UUID, UserData> getDataCache() {
        return dataCache;
    }

    /**
     * Used to get the cached commandUse.
     *
     * @return Map with key:value - "/command":4
     */
    public Map<String, Integer> getCommandUse() {
        return commandUse;
    }

    /**
     * If /reload is run this treats every online player as a new login.
     * <p>
     * Calls all the methods that are ran when PlayerJoinEvent is fired
     */
    public void handleReload() {
        plugin.getRunnableFactory().createNew(new AbsRunnable("ReloadCacheUpdateTask") {
            @Override
            public void run() {
                final List<IPlayer> onlinePlayers = plugin.fetch().getOnlinePlayers();
                for (IPlayer player : onlinePlayers) {
                    UUID uuid = player.getUuid();
                    boolean isNewPlayer = !db.wasSeenBefore(uuid);
                    if (isNewPlayer) {
                        newPlayer(player);
                    }
                    startSession(uuid);
                    saveHandlerDataToCache(player, true);
                }
                this.cancel();
            }
        }).runTaskAsynchronously();
    }

    /**
     * Used to handle a command's execution.
     *
     * @param command "/command"
     */
    public void handleCommand(String command) {
        int amount = commandUse.getOrDefault(command, 0);

        commandUse.put(command, amount + 1);
    }

    /**
     * @return
     */
    public DataCacheSaveQueue getSaveTask() {
        return saveTask;
    }

    /**
     * @return
     */
    public DataCacheClearQueue getClearTask() {
        return clearTask;
    }

    /**
     * @return
     */
    public DataCacheProcessQueue getProcessTask() {
        return processTask;
    }

    /**
     * @return
     */
    public DataCacheGetQueue getGetTask() {
        return getTask;
    }

    public void addTPSLastMinute(List<TPS> history) {
        // Copy the contents to avoid reference, thus making the whole calculation pointless.
        unsavedTPSHistory.add(new ArrayList<>(history));
    }
}<|MERGE_RESOLUTION|>--- conflicted
+++ resolved
@@ -340,17 +340,12 @@
         if (averages.isEmpty()) {
             return;
         }
-<<<<<<< HEAD
-
-        db.getTpsTable().saveTPSData(averages);
-=======
         try {
             Log.debug("Database", "Periodic TPS Save");
             db.getTpsTable().saveTPSData(averages);
         } catch (SQLException ex) {
             Log.toLog(this.getClass().getName(), ex);
         }
->>>>>>> 21437369
     }
 
     private List<TPS> calculateAverageTpsForEachMinute() {
