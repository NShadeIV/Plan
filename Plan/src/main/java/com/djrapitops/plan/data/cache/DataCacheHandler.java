package main.java.com.djrapitops.plan.data.cache;

import com.djrapitops.plugin.task.AbsRunnable;
import com.djrapitops.plugin.utilities.player.IPlayer;
import main.java.com.djrapitops.plan.Log;
import main.java.com.djrapitops.plan.Plan;
import main.java.com.djrapitops.plan.Settings;
import main.java.com.djrapitops.plan.data.TPS;
import main.java.com.djrapitops.plan.data.UserData;
import main.java.com.djrapitops.plan.data.handling.info.HandlingInfo;
import main.java.com.djrapitops.plan.data.handling.info.ReloadInfo;
import main.java.com.djrapitops.plan.database.Database;
import main.java.com.djrapitops.plan.locale.Locale;
import main.java.com.djrapitops.plan.locale.Msg;
import main.java.com.djrapitops.plan.queue.DataCacheClearQueue;
import main.java.com.djrapitops.plan.queue.DataCacheGetQueue;
import main.java.com.djrapitops.plan.queue.DataCacheProcessQueue;
import main.java.com.djrapitops.plan.queue.DataCacheSaveQueue;
import main.java.com.djrapitops.plan.queue.processing.Processor;
import main.java.com.djrapitops.plan.utilities.Benchmark;
import main.java.com.djrapitops.plan.utilities.MiscUtils;
import main.java.com.djrapitops.plan.utilities.NewPlayerCreator;
import main.java.com.djrapitops.plan.utilities.analysis.MathUtils;
import org.bukkit.entity.Player;

import java.sql.SQLException;
import java.util.*;

/**
 * This Class contains the Cache.
 * <p>
 * This class is the main processing class that initialises Save, Clear, Process
 * and Get queue and Starts the asynchronous save task.
 * <p>
 * It is used to store command use, locations, active sessions and UserData
 * objects in memory.
 * <p>
 * Its methods can be used to access all the data it stores and to clear them.
 *
 * @author Rsl1122
 * @since 2.0.0
 */
public class DataCacheHandler extends SessionCache {

    // Cache
    private final Map<UUID, UserData> dataCache;

    // Plan
    private final Plan plugin;
    private final Database db;

    //Cache
    private Map<String, Integer> commandUse;
    private List<List<TPS>> unsavedTPSHistory;

    // Queues
    private DataCacheSaveQueue saveTask;
    private DataCacheClearQueue clearTask;
    private DataCacheProcessQueue processTask;
    private DataCacheGetQueue getTask;

    // Variables
    private boolean periodicTaskIsSaving = false;

    /**
     * Class Constructor.
     * <p>
     * Gets the Database from the plugin. Starts the queues. Registers
     * Asynchronous Periodic Save Task
     *
     * @param plugin Current instance of Plan
     */
    public DataCacheHandler(Plan plugin) {
        super(); // Initializes Session & Location cache.

        this.plugin = plugin;
        db = plugin.getDB();

        dataCache = new HashMap<>();
        startQueues();

        commandUse = new HashMap<>();
        if (!getCommandUseFromDb()) {
            Log.error(Locale.get(Msg.ENABLE_DB_FAIL_DISABLE_INFO).toString());
            plugin.disablePlugin();
            return;
        }
        unsavedTPSHistory = new ArrayList<>();
        startAsyncPeriodicSaveTask();
    }

    /**
     * Used to get the initial commandUse Map from the database.
     *
     * @return Was the fetch successful?
     */
    public boolean getCommandUseFromDb() {
        try {
            commandUse = db.getCommandUse();
            return true;
        } catch (Exception e) {
            Log.toLog(this.getClass().getName(), e);
        }
        return false;
    }

    /**
     * Used to start all processing Queue Threads.
     */
    public void startQueues() {
        getTask = new DataCacheGetQueue(plugin);
        processTask = new DataCacheProcessQueue();
        clearTask = new DataCacheClearQueue(this);
        saveTask = new DataCacheSaveQueue(plugin, this);
    }

    /**
     * Used to start the Asynchronous Save Task.
     *
     * @throws IllegalArgumentException BukkitRunnable was given wrong
     *                                  parameters.
     * @throws IllegalStateException    BukkitScheduler is in a wrong state.
     */
    public void startAsyncPeriodicSaveTask() {
        int minutes = Settings.SAVE_CACHE_MIN.getNumber();
        if (minutes <= 0) {
            minutes = 5;
        }
        final int clearAfterXsaves;
        int configValue = Settings.CLEAR_CACHE_X_SAVES.getNumber();
        if (configValue <= 1) {
            clearAfterXsaves = 2;
        } else {
            clearAfterXsaves = configValue;
        }
        DataCacheHandler handler = this;
        plugin.getRunnableFactory().createNew(new AbsRunnable("PeriodicCacheSaveTask") {
            private int timesSaved = 0;

            @Override
            public void run() {
                if (periodicTaskIsSaving) {
                    return;
                }
                try {
                    periodicTaskIsSaving = true;
                    Log.debug("Database", "Periodic Cache Save: " + dataCache.size());
                    handler.saveHandlerDataToCache();
                    handler.saveCachedUserData();
                    if (timesSaved % clearAfterXsaves == 0) {
                        handler.clearCache();
                    }
                    saveCommandUse();
                    saveUnsavedTPSHistory();
                    timesSaved++;
                } catch (Exception e) {
                    Log.toLog(this.getClass().getName() + "(" + this.getName() + ")", e);
                } finally {
                    periodicTaskIsSaving = false;
                }
            }
        }).runTaskTimerAsynchronously(60L * 20L * minutes, 60L * 20L * minutes);
    }

    /**
     * Uses Database or Cache to retrieve the UserData of a matching player.
     * <p>
     * Caches the data to the Cache if cache-parameter is true.
     *
     * @param processor DBCallableProcessor Object used to process the data
     *                  after it was retrieved
     * @param uuid      Player's UUID
     * @param cache     Whether or not the UserData will be Cached in this instance
     *                  of DataCacheHandler after it has been fetched (if not already fetched)
     */
    public void getUserDataForProcessing(DBCallableProcessor processor, UUID uuid, boolean cache) {
        UserData uData = dataCache.get(uuid);
        if (uData == null) {
            if (cache) {
                DBCallableProcessor cacher = this::cache;
                getTask.scheduleForGet(uuid, cacher, processor);
            } else {
                getTask.scheduleForGet(uuid, processor);
            }
        } else {
            processor.process(uData);
        }
    }

    /**
     * Used to Cache a UserData object to the Cache.
     * <p>
     * If a object already exists it will be replaced.
     *
     * @param data UserData object with the UUID inside used as key.
     */
    public void cache(UserData data) {
        data.setOnline(true);
        dataCache.put(data.getUuid(), data);
        Log.debug("Added " + data.getUuid().toString() + " to Cache.");
    }

    /**
     * Uses Database or Cache to retrieve the UserData of a matching player.
     * <p>
     * Always Caches the data after retrieval (unless already cached)
     *
     * @param processor DBCallableProcessor Object used to process the data
     *                  after it was retrieved
     * @param uuid      Player's UUID
     */
    public void getUserDataForProcessing(DBCallableProcessor processor, UUID uuid) {
        getUserDataForProcessing(processor, uuid, true);
    }

    /**
     * Saves all UserData in the cache to Database.
     * <p>
     * Should only be called from Async thread
     */
    public void saveCachedUserData() {
        Set<UserData> data = new HashSet<>();
        data.addAll(dataCache.values());
        try {
            db.saveMultipleUserData(data);
        } catch (SQLException ex) {
            Log.toLog(this.getClass().getName(), ex);
        }
    }

    /**
     * Used to add event HandlingInfo to the processTask's pool.
     * <p>
     * Given HandlingInfo object's process method will be called.
     *
     * @param i Object that extends HandlingInfo.
     */
    @Deprecated
    public void addToPool(HandlingInfo i) {
        if (i == null) {
            return;
        }
<<<<<<< HEAD
        //TODO processTask.addToPool(i);
=======
        processTask.addToQueue(i);
>>>>>>> da300672
    }

    /**
     * Saves all data in the cache to Database and closes the database down.
     * <p>
     * Stops all tasks.
     * <p>
     * If processTask has unprocessed information, it will be processed.
     */
    public void saveCacheOnDisable() {
        long time = MiscUtils.getTime();
        Benchmark.start("Cache: SaveOnDisable");
        saveTask.stop();
        getTask.stop();
        clearTask.stop();
        List<Processor> toProcess = processTask.stopAndReturnLeftovers();
        Benchmark.start("Cache: ProcessOnlineHandlingInfo");
        Log.debug("ToProcess size: " + toProcess.size() + " DataCache size: " + dataCache.keySet().size());
        List<IPlayer> onlinePlayers = plugin.fetch().getOnlinePlayers();
        Log.debug("Online: " + onlinePlayers.size());
        for (IPlayer p : onlinePlayers) {
            UUID uuid = p.getUuid();
            endSession(uuid);
            String worldName = ((Player) p.getWrappedPlayerClass()).getWorld().getName();
            //TODO toProcess.add(new LogoutInfo(uuid, time, p.isBanned(), p.getGamemode().name(), getSession(uuid), worldName));
        }
        Log.debug("ToProcess size_AFTER: " + toProcess.size() + " DataCache size: " + dataCache.keySet().size());
<<<<<<< HEAD
        //TODO toProcess.sort(new HandlingInfoTimeComparator());
        //TODO processUnprocessedHandlingInfo(toProcess);
=======
//        toProcess.sort(new HandlingInfoTimeComparator());
        processUnprocessedHandlingInfo(toProcess);
>>>>>>> da300672
        Benchmark.stop("Cache: ProcessOnlineHandlingInfo");
        List<UserData> data = new ArrayList<>();
        data.addAll(dataCache.values());
        Log.debug("SAVING, DataCache size: " + dataCache.keySet().size());
        try {
            db.saveCommandUse(commandUse);
        } catch (SQLException e) {
            Log.toLog(this.getClass().getName(), e);
        }
        try {
            db.saveMultipleUserData(data);
        } catch (SQLException e) {
            Log.toLog(this.getClass().getName(), e);
        }
        saveUnsavedTPSHistory();
        try {
            db.close();
        } catch (SQLException e) {
            Log.toLog(this.getClass().getName(), e);
        }
        Benchmark.stop("Cache: SaveOnDisable");
    }

    private void processUnprocessedHandlingInfo(List<Processor> toProcess) {
        Log.debug("PROCESS: " + toProcess.size());
        for (Processor i : toProcess) {
            i.process();
        }
    }

    /**
     * Saves the cached data of matching Player if it is in the cache.
     *
     * @param uuid Player's UUID
     */
    public void saveCachedData(UUID uuid) {
        DBCallableProcessor saveProcessor = data -> {
            data.access();
            data.setClearAfterSave(true);
            saveTask.scheduleForSave(data);
        };
        getUserDataForProcessing(saveProcessor, uuid);
    }

    /**
     * Saves the cached CommandUse.
     * <p>
     * Should be only called from an Asynchronous Thread.
     */
    public void saveCommandUse() {
        try {
            db.saveCommandUse(new HashMap<>(commandUse));
        } catch (SQLException | NullPointerException e) {
            Log.toLog(this.getClass().getName(), e);
        }
    }

    public void saveUnsavedTPSHistory() {
        List<TPS> averages = calculateAverageTpsForEachMinute();
        if (averages.isEmpty()) {
            return;
        }
        try {
            Log.debug("Database", "Periodic TPS Save: " + averages.size());
            db.getTpsTable().saveTPSData(averages);
        } catch (SQLException ex) {
            Log.toLog(this.getClass().getName(), ex);
        }
    }

    private List<TPS> calculateAverageTpsForEachMinute() {
        final List<TPS> averages = new ArrayList<>();
        if (unsavedTPSHistory.isEmpty()) {
            return new ArrayList<>();
        }
        List<List<TPS>> copy = new ArrayList<>(unsavedTPSHistory);

        for (List<TPS> history : copy) {
            final long lastDate = history.get(history.size() - 1).getDate();
            final double averageTPS = MathUtils.round(MathUtils.averageDouble(history.stream().map(TPS::getTicksPerSecond)));
            final int averagePlayersOnline = (int) MathUtils.averageInt(history.stream().map(TPS::getPlayers));
            final double averageCPUUsage = MathUtils.round(MathUtils.averageDouble(history.stream().map(TPS::getCPUUsage)));
            final long averageUsedMemory = MathUtils.averageLong(history.stream().map(TPS::getUsedMemory));
            final int averageEntityCount = (int) MathUtils.averageInt(history.stream().map(TPS::getEntityCount));
            final int averageChunksLoaded = (int) MathUtils.averageInt(history.stream().map(TPS::getChunksLoaded));

            averages.add(new TPS(lastDate, averageTPS, averagePlayersOnline, averageCPUUsage, averageUsedMemory, averageEntityCount, averageChunksLoaded));
        }
        unsavedTPSHistory.removeAll(copy);
        return averages;
    }

    /**
     * Refreshes the calculations for all online players with ReloadInfo.
     */
    public void saveHandlerDataToCache() {
        final List<IPlayer> onlinePlayers = plugin.fetch().getOnlinePlayers();
        onlinePlayers.forEach(p -> saveHandlerDataToCache(p, false));
    }

    private void saveHandlerDataToCache(IPlayer p, boolean pool) {
        long time = MiscUtils.getTime();
        UUID uuid = p.getUuid();
        String worldName = ((Player) p.getWrappedPlayerClass()).getWorld().getName();
        ReloadInfo info = new ReloadInfo(uuid, time, p.getAddress().getAddress(), p.isBanned(), p.getDisplayName(), p.getGamemode().name(), worldName);
        if (!pool) {
            UserData data = dataCache.get(uuid);
            if (data != null) {
                info.process(data);
                return;
            }
        }
        addToPool(info);
    }

    /**
     * Schedules all UserData from the Cache to be cleared.
     */
    public void clearCache() {
        clearTask.scheduleForClear(dataCache.keySet());
    }

    /**
     * Clears the matching UserData from the Cache if they're not online.
     *
     * @param uuid Player's UUID
     */
    public void clearFromCache(UUID uuid) {
        if (plugin.fetch().isOnline(uuid)) {
            UserData data = dataCache.get(uuid);
            if (data != null) {
                data.setClearAfterSave(false);
            }
        } else {
            dataCache.remove(uuid);
            Log.debug("Cleared " + uuid.toString() + " from Cache.");
        }
    }

    /**
     * Schedules a matching UserData object to be cleared from the cache.
     *
     * @param uuid Player's UUID.
     */
    public void scheduldeForClear(UUID uuid) {
        clearTask.scheduleForClear(uuid);
    }

    /**
     * Check whether or not the UserData object is being accessed by save or
     * process tasks.
     *
     * @param uuid Player's UUID
     * @return true/false
     */
    public boolean isDataAccessed(UUID uuid) {
        UserData userData = dataCache.get(uuid);
        if (userData == null) {
            return false;
        }
        /*TODO boolean isAccessed = (userData.isAccessed()) || saveTask.containsUUID(uuid) || processTask.containsUUID(uuid);
        if (isAccessed) {
            userData.setClearAfterSave(false);
        }
        return isAccessed;*/
        return true;
    }

    /**
     * Creates a new UserData instance and saves it to the Database.
     *
     * @param player Player the new UserData is created for
     */
    public void newPlayer(IPlayer player) {
        newPlayer(NewPlayerCreator.createNewPlayer(player));
    }

    /**
     * Schedules a new player's data to be saved to the Database.
     *
     * @param data UserData object to schedule for save.
     */
    public void newPlayer(UserData data) {
        saveTask.scheduleNewPlayer(data);
        cache(data);
    }

    /**
     * Used to get the contents of the cache.
     *
     * @return The Map containing all Cached UserData
     */
    public Map<UUID, UserData> getDataCache() {
        return dataCache;
    }

    /**
     * Used to get the cached commandUse.
     *
     * @return Map with key:value - "/command":4
     */
    public Map<String, Integer> getCommandUse() {
        return commandUse;
    }

    /**
     * If /reload is run this treats every online player as a new login.
     * <p>
     * Calls all the methods that are ran when PlayerJoinEvent is fired
     */
    public void handleReload() {
        plugin.getRunnableFactory().createNew(new AbsRunnable("ReloadCacheUpdateTask") {
            @Override
            public void run() {
                final List<IPlayer> onlinePlayers = plugin.fetch().getOnlinePlayers();
                for (IPlayer player : onlinePlayers) {
                    UUID uuid = player.getUuid();
                    boolean isNewPlayer = !db.wasSeenBefore(uuid);
                    if (isNewPlayer) {
                        newPlayer(player);
                    }
                    startSession(uuid);
                    saveHandlerDataToCache(player, true);
                }
                this.cancel();
            }
        }).runTaskAsynchronously();
    }

    /**
     * Used to handle a command's execution.
     *
     * @param command "/command"
     */
    public void handleCommand(String command) {
        int amount = commandUse.getOrDefault(command, 0);

        commandUse.put(command, amount + 1);
    }

    /**
     * @return The SaveTask
     */
    public DataCacheSaveQueue getSaveTask() {
        return saveTask;
    }

    /**
     * @return The ClearTask
     */
    public DataCacheClearQueue getClearTask() {
        return clearTask;
    }

    /**
     * @return The ProcessTask
     */
    public DataCacheProcessQueue getProcessTask() {
        return processTask;
    }

    /**
     * @return The GetTask
     */
    public DataCacheGetQueue getGetTask() {
        return getTask;
    }

    public void addTPSLastMinute(List<TPS> history) {
        // Copy the contents to avoid reference, thus making the whole calculation pointless.
        unsavedTPSHistory.add(new ArrayList<>(history));
    }
}<|MERGE_RESOLUTION|>--- conflicted
+++ resolved
@@ -8,6 +8,7 @@
 import main.java.com.djrapitops.plan.data.TPS;
 import main.java.com.djrapitops.plan.data.UserData;
 import main.java.com.djrapitops.plan.data.handling.info.HandlingInfo;
+import main.java.com.djrapitops.plan.data.handling.info.LogoutInfo;
 import main.java.com.djrapitops.plan.data.handling.info.ReloadInfo;
 import main.java.com.djrapitops.plan.database.Database;
 import main.java.com.djrapitops.plan.locale.Locale;
@@ -240,11 +241,7 @@
         if (i == null) {
             return;
         }
-<<<<<<< HEAD
-        //TODO processTask.addToPool(i);
-=======
         processTask.addToQueue(i);
->>>>>>> da300672
     }
 
     /**
@@ -269,16 +266,11 @@
             UUID uuid = p.getUuid();
             endSession(uuid);
             String worldName = ((Player) p.getWrappedPlayerClass()).getWorld().getName();
-            //TODO toProcess.add(new LogoutInfo(uuid, time, p.isBanned(), p.getGamemode().name(), getSession(uuid), worldName));
+            toProcess.add(new LogoutInfo(uuid, time, p.isBanned(), p.getGamemode().name(), getSession(uuid), worldName));
         }
         Log.debug("ToProcess size_AFTER: " + toProcess.size() + " DataCache size: " + dataCache.keySet().size());
-<<<<<<< HEAD
-        //TODO toProcess.sort(new HandlingInfoTimeComparator());
-        //TODO processUnprocessedHandlingInfo(toProcess);
-=======
 //        toProcess.sort(new HandlingInfoTimeComparator());
         processUnprocessedHandlingInfo(toProcess);
->>>>>>> da300672
         Benchmark.stop("Cache: ProcessOnlineHandlingInfo");
         List<UserData> data = new ArrayList<>();
         data.addAll(dataCache.values());
