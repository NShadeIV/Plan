/* 
 * Licence is provided in the jar as license.yml also here:
 * https://github.com/Rsl1122/Plan-PlayerAnalytics/blob/master/Plan/src/main/resources/license.yml
 */
package main.java.com.djrapitops.plan.data.server;


import main.java.com.djrapitops.plan.Log;
import main.java.com.djrapitops.plan.Plan;
import main.java.com.djrapitops.plan.Settings;
import main.java.com.djrapitops.plan.database.Database;
import main.java.com.djrapitops.plan.database.tables.ServerTable;
import main.java.com.djrapitops.plan.utilities.HtmlUtils;
import org.bukkit.Server;
import org.bukkit.configuration.InvalidConfigurationException;

import java.io.IOException;
import java.sql.SQLException;
import java.util.UUID;

/**
 * //TODO Class Javadoc Comment
 *
 * @author Rsl1122
 */
public class ServerInfoManager {

    private ServerInfo serverInfo;
    private ServerInfoFile serverInfoFile;
    private ServerTable serverTable;

    public ServerInfoManager(Plan plugin) {
        Database db = plugin.getDB();
        if ("sqlite".equals(db.getConfigName())) {
            return;
        }
        try {
            serverInfoFile = new ServerInfoFile(plugin);
        } catch (IOException | InvalidConfigurationException e) {
            Log.toLog(this.getClass().getName(), e);
            Log.error("Failed to read server info from local file, disabling plugin.");
            plugin.disablePlugin();
        }

        serverTable = db.getServerTable();

        int serverID = serverInfoFile.getID();
        if (serverID == -1) {
            registerServer(plugin);
        }
    }

    private void registerServer(Plan plugin) {
        UUID serverUUID = generateNewUUID(plugin.getServer());
        // TODO Clean Up HtmlUtils so this method can make sense
        String[] address = (HtmlUtils.getProtocol() + "/" + HtmlUtils.getIP()).split(":");
        String webAddress = address[0];
        int port = Integer.parseInt(address[1]);
        String name = Settings.SERVER_NAME.toString();
<<<<<<< HEAD
        //TODO serverTable.saveCurrentServerInfo(new ServerInfo(-1, serverUUID, name, webAddress, port));
=======
        try {
            serverTable.saveCurrentServerInfo(new ServerInfo(-1, serverUUID, name, webAddress, port));
        } catch (SQLException e) {
            Log.toLog(this.getClass().getName(), e);
        }
>>>>>>> da300672
    }

    public UUID generateNewUUID(Server server) {
        String seed = server.getName() + server.getIp() + server.getPort() + server.getVersion() + server.getBukkitVersion();
        return UUID.nameUUIDFromBytes(seed.getBytes());
    }
}<|MERGE_RESOLUTION|>--- conflicted
+++ resolved
@@ -57,15 +57,11 @@
         String webAddress = address[0];
         int port = Integer.parseInt(address[1]);
         String name = Settings.SERVER_NAME.toString();
-<<<<<<< HEAD
-        //TODO serverTable.saveCurrentServerInfo(new ServerInfo(-1, serverUUID, name, webAddress, port));
-=======
         try {
             serverTable.saveCurrentServerInfo(new ServerInfo(-1, serverUUID, name, webAddress, port));
         } catch (SQLException e) {
             Log.toLog(this.getClass().getName(), e);
         }
->>>>>>> da300672
     }
 
     public UUID generateNewUUID(Server server) {
