package main.java.com.djrapitops.plan.ui.html.tables;

import main.java.com.djrapitops.plan.Settings;
import main.java.com.djrapitops.plan.data.UserData;
import main.java.com.djrapitops.plan.ui.html.Html;
import main.java.com.djrapitops.plan.utilities.FormatUtils;
import main.java.com.djrapitops.plan.utilities.HtmlUtils;
import main.java.com.djrapitops.plan.utilities.MiscUtils;
import main.java.com.djrapitops.plan.utilities.analysis.AnalysisUtils;

import java.util.List;

/**
 * @author Rsl1122
 */
public class PlayersTableCreator {

    /**
     * Constructor used to hide the public constructor
     */
    private PlayersTableCreator() {
        throw new IllegalStateException("Utility class");
    }

    /**
     * @param data The list of the {@link UserData} Objects from which the players table should be created
     * @return The created players table
     */
    public static String createSortablePlayersTable(List<UserData> data) {
        StringBuilder html = new StringBuilder();

        long now = MiscUtils.getTime();
        boolean showImages = Settings.PLAYERLIST_SHOW_IMAGES.isTrue();

        int i = 0;
        for (UserData uData : data) {
            if (i >= 750) {
                break;
            }

            try {
                boolean isBanned = uData.isBanned();
                boolean isUnknown = uData.getLoginTimes() == 1;
                boolean isActive = AnalysisUtils.isActive(now, uData.getLastPlayed(), uData.getPlayTime(), uData.getLoginTimes());

<<<<<<< HEAD
                String activityString = isActive ? "Active" : "Inactive";
                String unknownString = isUnknown ? "Unknown" : activityString;
                String combinedString = isBanned ? "Banned" : unknownString;
=======
                String activityString = getActivityString(isBanned, isUnknown, isActive);
>>>>>>> 40c5834a

                String img = showImages ? Html.MINOTAR_SMALL_IMG.parse(uData.getName()) : "";

                html.append(Html.TABLELINE_PLAYERS.parse(
                        img + Html.LINK.parse(HtmlUtils.getInspectUrl(uData.getName()), uData.getName()),
                        combinedString,
                        String.valueOf(uData.getPlayTime()), FormatUtils.formatTimeAmount(uData.getPlayTime()),
                        String.valueOf(uData.getLoginTimes()),
                        String.valueOf(uData.getRegistered()), FormatUtils.formatTimeStampYear(uData.getRegistered()),
                        String.valueOf(uData.getLastPlayed()), FormatUtils.formatTimeStamp(uData.getLastPlayed()),
                        String.valueOf(uData.getGeolocation())
                ));
            } catch (NullPointerException ignored) {
            }

            i++;
        }

        return html.toString();
    }

    private static String getActivityString(boolean isBanned, boolean isUnknown, boolean isActive) {
        return isBanned ? "Banned"
                : (isUnknown ? "Unknown"
                : (isActive ? "Active"
                : "Inactive"));
    }
}<|MERGE_RESOLUTION|>--- conflicted
+++ resolved
@@ -43,13 +43,7 @@
                 boolean isUnknown = uData.getLoginTimes() == 1;
                 boolean isActive = AnalysisUtils.isActive(now, uData.getLastPlayed(), uData.getPlayTime(), uData.getLoginTimes());
 
-<<<<<<< HEAD
-                String activityString = isActive ? "Active" : "Inactive";
-                String unknownString = isUnknown ? "Unknown" : activityString;
-                String combinedString = isBanned ? "Banned" : unknownString;
-=======
                 String activityString = getActivityString(isBanned, isUnknown, isActive);
->>>>>>> 40c5834a
 
                 String img = showImages ? Html.MINOTAR_SMALL_IMG.parse(uData.getName()) : "";
 
