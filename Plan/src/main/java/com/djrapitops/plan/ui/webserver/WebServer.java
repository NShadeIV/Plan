package main.java.com.djrapitops.plan.ui.webserver;

import com.djrapitops.plugin.utilities.Verify;
import com.sun.net.httpserver.*;
import main.java.com.djrapitops.plan.Log;
import main.java.com.djrapitops.plan.Phrase;
import main.java.com.djrapitops.plan.Plan;
import main.java.com.djrapitops.plan.Settings;
import main.java.com.djrapitops.plan.data.WebUser;
import main.java.com.djrapitops.plan.data.cache.PageCacheHandler;
import main.java.com.djrapitops.plan.database.tables.SecurityTable;
import main.java.com.djrapitops.plan.ui.html.DataRequestHandler;
import main.java.com.djrapitops.plan.ui.webserver.response.*;
import main.java.com.djrapitops.plan.utilities.Benchmark;
import main.java.com.djrapitops.plan.utilities.HtmlUtils;
import main.java.com.djrapitops.plan.utilities.PassEncryptUtil;
import main.java.com.djrapitops.plan.utilities.uuid.UUIDUtility;
import org.bukkit.ChatColor;

import javax.net.ssl.*;
import java.io.*;
import java.net.InetSocketAddress;
import java.net.URI;
import java.nio.file.Paths;
import java.security.*;
import java.security.cert.Certificate;
import java.security.cert.CertificateException;
import java.util.Base64;
import java.util.List;
import java.util.UUID;
import java.util.concurrent.ArrayBlockingQueue;
import java.util.concurrent.ThreadPoolExecutor;
import java.util.concurrent.TimeUnit;
import java.util.zip.GZIPOutputStream;

/**
 * @author Rsl1122
 */
public class WebServer {

    private final Plan plugin;
    private final DataRequestHandler dataReqHandler;
    private final int port;
    private boolean enabled = false;
    private HttpServer server;
<<<<<<< HEAD
    private boolean usingHttps;
=======
    private final int port;

    private boolean usingHttps = false;
>>>>>>> c8126cf7

    /**
     * Class Constructor.
     * <p>
     * Initializes DataRequestHandler
     *
     * @param plugin Current instance of Plan
     */
    public WebServer(Plan plugin) {
        this.plugin = plugin;
        this.port = Settings.WEBSERVER_PORT.getNumber();
        dataReqHandler = new DataRequestHandler(plugin);
    }

    /**
     * Starts up the Webserver in a Asynchronous thread.
     */
    public void initServer() {
        //Server is already enabled stop code
        if (enabled) {
            return;
        }

        Log.info(Phrase.WEBSERVER_INIT.toString());
        try {
            usingHttps = startHttpsServer();

            Log.debug(usingHttps ? "Https Start Successful." : "Https Start Failed.");

            if (!usingHttps) {
                Log.infoColor(ChatColor.YELLOW + "User Authorization Disabled! (Not possible over http)");
                server = HttpServer.create(new InetSocketAddress(port), 10);
            }

            server.createContext("/", new HttpHandler() {
                @Override
                public void handle(HttpExchange exchange) throws IOException {
                    try {
                        URI uri = exchange.getRequestURI();
                        String target = uri.toString();

                        Headers responseHeaders = exchange.getResponseHeaders();
                        responseHeaders.set("Content-Type", "text/html;");
                        WebUser user = null;

                        if (usingHttps) {
                            user = getUser(exchange.getRequestHeaders());

                            // Prompt authorization
                            if (user == null) {
                                responseHeaders.set("WWW-Authenticate", "Basic realm=\"/\";");
                            }
                        }

                        responseHeaders.set("Content-Encoding", "gzip");

                        Response response = getResponse(target, user);

                        String content = response.getContent();
                        exchange.sendResponseHeaders(response.getCode(), 0);

                        try (GZIPOutputStream out = new GZIPOutputStream(exchange.getResponseBody());
                             ByteArrayInputStream bis = new ByteArrayInputStream(content.getBytes())) {
                            byte[] buffer = new byte[2048];
                            int count;
                            while ((count = bis.read(buffer)) != -1) {
                                out.write(buffer, 0, count);
                            }
                        }
                    } catch (Exception e) {
                        Log.toLog(this.getClass().getName(), e);
                        throw e;
                    } finally {
                        exchange.close();
                    }
                }
            });

            server.setExecutor(new ThreadPoolExecutor(4, 8, 30, TimeUnit.SECONDS, new ArrayBlockingQueue<>(100)));
            server.start();

            enabled = true;

            Log.info(Phrase.WEBSERVER_RUNNING.parse(String.valueOf(server.getAddress().getPort())));
        } catch (IllegalArgumentException | IllegalStateException | IOException e) {
            Log.toLog(this.getClass().getName(), e);
            enabled = false;
        }
    }

    private WebUser getUser(Headers requestHeaders) {
        Benchmark.start("getUser");
        try {
            List<String> authorization = requestHeaders.get("Authorization");
            if (Verify.isEmpty(authorization)) {
                return null;
            }

            String auth = authorization.get(0);
            if (auth.contains("Basic ")) {
                auth = auth.split(" ")[1];
            } else {
                throw new IllegalArgumentException("Wrong format of Auth");
            }

            Base64.Decoder decoder = Base64.getDecoder();
            byte[] decoded = decoder.decode(auth);
            String[] userInfo = new String(decoded).split(":");
            if (userInfo.length != 2) {
                throw new IllegalArgumentException("User and Password not specified");
            }

            String user = userInfo[0];
            String passwordRaw = userInfo[1];

            SecurityTable securityTable = plugin.getDB().getSecurityTable();
            if (!securityTable.userExists(user)) {
                throw new IllegalArgumentException("User Doesn't exist");
            }

            WebUser webUser = securityTable.getWebUser(user);

            boolean correctPass = PassEncryptUtil.verifyPassword(passwordRaw, webUser.getSaltedPassHash());
            if (!correctPass) {
                throw new IllegalArgumentException("User and Password do not match");
            }

            Benchmark.stop("getUser: " + requestHeaders);
            return webUser;
        } catch (IllegalArgumentException e) {
            Log.debug("WebServer: " + e.getMessage());
            return null;
        } catch (Exception e) {
            Log.toLog(this.getClass().getName(), e);
            return null;
        }
    }

    private boolean startHttpsServer() {
        String keyStorePath = Settings.WEBSERVER_CERTIFICATE_PATH.toString();
        if (!Paths.get(keyStorePath).isAbsolute()) {
            keyStorePath = plugin.getDataFolder() + File.separator + keyStorePath;
        }

        char[] storepass = Settings.WEBSERVER_CERTIFICATE_STOREPASS.toString().toCharArray();
        char[] keypass = Settings.WEBSERVER_CERTIFICATE_KEYPASS.toString().toCharArray();
        String alias = Settings.WEBSERVER_CERTIFICATE_ALIAS.toString();

        boolean startSuccessful = false;
        try (FileInputStream fIn = new FileInputStream(keyStorePath)) {
            KeyStore keystore = KeyStore.getInstance("JKS");

            keystore.load(fIn, storepass);
            Certificate cert = keystore.getCertificate(alias);

            Log.info("Found Certificate: " + cert.getType());

            KeyManagerFactory keyManagerFactory = KeyManagerFactory.getInstance("SunX509");
            keyManagerFactory.init(keystore, keypass);

            TrustManagerFactory trustManagerFactory = TrustManagerFactory.getInstance("SunX509");
            trustManagerFactory.init(keystore);

            server = HttpsServer.create(new InetSocketAddress(port), 10);
            SSLContext sslContext = SSLContext.getInstance("TLSv1.2");
            sslContext.init(keyManagerFactory.getKeyManagers(), null/*trustManagerFactory.getTrustManagers()*/, null);

            ((HttpsServer) server).setHttpsConfigurator(new HttpsConfigurator(sslContext) {
                @Override
                public void configure(HttpsParameters params) {
                    SSLEngine engine = sslContext.createSSLEngine();

                    params.setNeedClientAuth(false);
                    params.setCipherSuites(engine.getEnabledCipherSuites());
                    params.setProtocols(engine.getEnabledProtocols());

                    SSLParameters defaultSSLParameters = sslContext.getDefaultSSLParameters();
                    params.setSSLParameters(defaultSSLParameters);
                }
            });
            startSuccessful = true;
        } catch (KeyManagementException | NoSuchAlgorithmException e) {
            Log.error("WebServer: SSL Context Initialization Failed.");
            Log.toLog(this.getClass().getName(), e);
        } catch (FileNotFoundException e) {
            Log.infoColor(ChatColor.YELLOW + "WebServer: SSL Certificate KeyStore File not Found: " + keyStorePath);
            Log.info("No Certificate -> Using Http server for Visualization.");
        } catch (IOException e) {
            Log.error("WebServer: " + e);
            Log.toLog(this.getClass().getName(), e);
        } catch (KeyStoreException | CertificateException | UnrecoverableKeyException e) {
            Log.error("WebServer: SSL Certificate loading Failed.");
            Log.toLog(this.getClass().getName(), e);
        }
        return startSuccessful;
    }

    private Response getResponse(String target, WebUser user) {
        if ("/favicon.ico".equals(target)) {
            return PageCacheHandler.loadPage("Redirect: favicon", () -> new RedirectResponse("https://puu.sh/tK0KL/6aa2ba141b.ico"));
        }

        if (usingHttps) {
            if (user == null) {
                return PageCacheHandler.loadPage("promptAuthorization", PromptAuthorizationResponse::new);
            }

            int permLevel = user.getPermLevel(); // Lower number has higher clearance.
            int required = getRequiredPermLevel(target, user.getName());
            if (permLevel > required) {
                return forbiddenResponse(permLevel, required);
            }
        }
        String[] args = target.split("/");
        if (args.length < 2) {
            return rootPageResponse(user);
        }

        String page = args[1];
        switch (page) {
            case "players":
                return PageCacheHandler.loadPage("players", () -> new PlayersPageResponse(plugin));
            case "player":
                return playerResponse(args);
            case "server":
                return serverResponse();
            default:
                return notFoundResponse();
        }
    }

    private Response forbiddenResponse(int permLevel, int required) {
        return PageCacheHandler.loadPage("forbidden", () -> {
            ForbiddenResponse response403 = new ForbiddenResponse();
            String content = "<h1>403 Forbidden - Access Denied</h1>"
                    + "<p>Unauthorized User.<br>"
                    + "Make sure your user has the correct access level.<br>"
                    + "This page requires permission level of " + String.valueOf(required) + ",<br>"
                    + "This user has permission level of " + String.valueOf(permLevel) + "</p>";
            response403.setContent(content);
            return response403;
        });
    }

    private Response rootPageResponse(WebUser user) {
        if (user == null) {
            return notFoundResponse();
        }
        switch (user.getPermLevel()) {
            case 0:
                return serverResponse();
            case 1:
                return PageCacheHandler.loadPage("players", () -> new PlayersPageResponse(plugin));
            case 2:
                return playerResponse(new String[]{"", "", user.getName()});
            default:
                return forbiddenResponse(user.getPermLevel(), 0);
        }
    }

    private Response serverResponse() {
        if (!dataReqHandler.checkIfAnalysisIsCached()) {
            String error = "Analysis Data was not cached.<br>Use /plan analyze to cache the Data.";
            PageCacheHandler.loadPage("notFound: " + error, () -> new NotFoundResponse(error));
        }

        return PageCacheHandler.loadPage("analysisPage", () -> new AnalysisPageResponse(dataReqHandler));
    }

    private Response playerResponse(String[] args) {
        if (args.length < 3) {
            return PageCacheHandler.loadPage("notFound", NotFoundResponse::new);
        }

        String playerName = args[2].trim();
        UUID uuid = UUIDUtility.getUUIDOf(playerName);

        if (uuid == null) {
            String error = "Player has no UUID";
            return PageCacheHandler.loadPage("notFound: " + error, () -> new NotFoundResponse(error));
        }

        if (!dataReqHandler.checkIfCached(uuid)) {
            String error = "Player's data was not cached.<br>Use /plan inspect " + playerName + " to cache the Data.";
            return PageCacheHandler.loadPage("notFound: " + error, () -> new NotFoundResponse(error));
        }

        return PageCacheHandler.loadPage("inspectPage: " + uuid.toString(), () -> new InspectPageResponse(dataReqHandler, uuid));
    }

    private Response notFoundResponse() {
        String error = "<h1>404 Not Found</h1>"
                + "<p>Make sure you're accessing a link given by a command, Examples:</p>"
                + "<p>" + getProtocol() + HtmlUtils.getInspectUrl("<player>") + " or<br>"
                + getProtocol() + HtmlUtils.getServerAnalysisUrl() + "</p>";

        return PageCacheHandler.loadPage("notFound: " + error, () -> {
            Response response404 = new NotFoundResponse();
            response404.setContent(error);
            return response404;
        });
    }

    /**
     * @return
     */
    public boolean isEnabled() {
        return enabled;
    }

    /**
     * Shuts down the server - Async thread is closed with shutdown boolean.
     */
    public void stop() {
        Log.info(Phrase.WEBSERVER_CLOSE.toString());
        if (server != null) {
            server.stop(0);
        }
    }

    /**
     * Used to get the handler for Html content requests.
     *
     * @return DataRequestHandler used by the WebServer.
     */
    public DataRequestHandler getDataReqHandler() {
        return dataReqHandler;
    }

    private int getRequiredPermLevel(String target, String user) {
        String[] t = target.split("/");
        if (t.length < 2) {
            return 100;
        }
        if (t.length > 3) {
            return 0;
        }
        String page = t[1];
        switch (page) {
            case "players":
                return 1;
            case "player":
                // /player/ - 404 for perm lvl 1
                if (t.length < 3) {
                    return 1;
                }

                final String wantedUser = t[2].toLowerCase().trim();
                final String theUser = user.trim().toLowerCase();

                return wantedUser.equals(theUser) ? 2 : 1;
            default:
                return 0;
        }
    }

    public String getProtocol() {
        return usingHttps ? "https" : "http";
    }

    public boolean usingHttps() {
        return usingHttps;
    }

    public boolean isAuthRequired() {
        return usingHttps;
    }
}<|MERGE_RESOLUTION|>--- conflicted
+++ resolved
@@ -43,13 +43,9 @@
     private final int port;
     private boolean enabled = false;
     private HttpServer server;
-<<<<<<< HEAD
-    private boolean usingHttps;
-=======
     private final int port;
 
     private boolean usingHttps = false;
->>>>>>> c8126cf7
 
     /**
      * Class Constructor.
