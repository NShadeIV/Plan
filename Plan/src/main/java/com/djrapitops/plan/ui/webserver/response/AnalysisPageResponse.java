package main.java.com.djrapitops.plan.ui.webserver.response;

import main.java.com.djrapitops.plan.ui.html.DataRequestHandler;
import main.java.com.djrapitops.plan.ui.theme.Theme;

/**
 * @author Rsl1122
 * @since 3.5.2
 */
public class AnalysisPageResponse extends Response {

    public AnalysisPageResponse(DataRequestHandler h) {
        super.setHeader("HTTP/1.1 200 OK");
<<<<<<< HEAD
        super.setContent(h.getServerHtml());
=======
        super.setContent(Theme.replaceColors(h.getServerHtml()));
>>>>>>> cc524365
    }
}<|MERGE_RESOLUTION|>--- conflicted
+++ resolved
@@ -11,10 +11,6 @@
 
     public AnalysisPageResponse(DataRequestHandler h) {
         super.setHeader("HTTP/1.1 200 OK");
-<<<<<<< HEAD
-        super.setContent(h.getServerHtml());
-=======
         super.setContent(Theme.replaceColors(h.getServerHtml()));
->>>>>>> cc524365
     }
 }