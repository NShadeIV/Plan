--- conflicted
+++ resolved
@@ -42,21 +42,7 @@
 
     @Override
     public String[] addHelp() {
-<<<<<<< HEAD
-        ColorScheme colorScheme = Plan.getInstance().getColorScheme();
-
-        String mCol = colorScheme.getMainColor();
-        String sCol = colorScheme.getSecondaryColor();
-        String tCol = colorScheme.getTertiaryColor();
-
-        return new String[]{
-                mCol + "Manage Hotswap command",
-                tCol + "  Used to change database in use on the fly.",
-                sCol + "  Does not change database if connection fails"
-        };
-=======
         return Locale.get(Msg.CMD_HELP_MANAGE_HOTSWAP).toArray();
->>>>>>> aa09b670
     }
 
     @Override
