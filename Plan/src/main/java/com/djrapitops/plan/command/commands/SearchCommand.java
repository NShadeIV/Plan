--- conflicted
+++ resolved
@@ -42,21 +42,7 @@
 
     @Override
     public String[] addHelp() {
-<<<<<<< HEAD
-        ColorScheme colorScheme = Plan.getInstance().getColorScheme();
-
-        String mCol = colorScheme.getMainColor();
-        String sCol = colorScheme.getSecondaryColor();
-        String tCol = colorScheme.getTertiaryColor();
-
-        return new String[]{
-                mCol + "Search command",
-                tCol + "  Used to get a list of Player names that match the given argument.",
-                sCol + "  Example: /plan search 123 - Finds all users with 123 in their name."
-        };
-=======
         return Locale.get(Msg.CMD_HELP_SEARCH).toArray();
->>>>>>> aa09b670
     }
 
     @Override
