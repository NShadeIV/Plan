package main.java.com.djrapitops.plan.command.commands;

import com.djrapitops.plugin.api.TimeAmount;
import com.djrapitops.plugin.command.CommandType;
import com.djrapitops.plugin.command.CommandUtils;
import com.djrapitops.plugin.command.ISender;
import com.djrapitops.plugin.command.SubCommand;
import com.djrapitops.plugin.task.AbsRunnable;
import com.djrapitops.plugin.utilities.Verify;
import main.java.com.djrapitops.plan.Log;
import main.java.com.djrapitops.plan.Permissions;
import main.java.com.djrapitops.plan.Plan;
import main.java.com.djrapitops.plan.Settings;
import main.java.com.djrapitops.plan.command.ConditionUtils;
import main.java.com.djrapitops.plan.data.cache.InspectCacheHandler;
import main.java.com.djrapitops.plan.locale.Locale;
import main.java.com.djrapitops.plan.locale.Msg;
import main.java.com.djrapitops.plan.ui.text.TextUI;
import main.java.com.djrapitops.plan.utilities.Check;
import main.java.com.djrapitops.plan.utilities.HtmlUtils;
import main.java.com.djrapitops.plan.utilities.MiscUtils;
import main.java.com.djrapitops.plan.utilities.uuid.UUIDUtility;
import org.bukkit.ChatColor;

import java.sql.SQLException;
import java.util.UUID;

/**
 * This command is used to cache UserData to InspectCache and display the link.
 *
 * @author Rsl1122
 * @since 1.0.0
 */
public class InspectCommand extends SubCommand {

    private final Plan plugin;
    private final InspectCacheHandler inspectCache;

    /**
     * Class Constructor.
     *
     * @param plugin Current instance of Plan
     */
    public InspectCommand(Plan plugin) {
        super("inspect",
                CommandType.CONSOLE_WITH_ARGUMENTS,
                Permissions.INSPECT.getPermission(),
                Locale.get(Msg.CMD_USG_INSPECT).toString(),
                "<player>");

        this.plugin = plugin;
        inspectCache = plugin.getInspectCache();

    }

    @Override
    public String[] addHelp() {
<<<<<<< HEAD
        ColorScheme colorScheme = Plan.getInstance().getColorScheme();

        String mCol = colorScheme.getMainColor();
        String sCol = colorScheme.getSecondaryColor();
        String tCol = colorScheme.getTertiaryColor();

        return new String[]{
                mCol + "Inspect command",
                tCol + "  Used to get a link to User's inspect page.",
                sCol + "  Own inspect page can be accessed with /plan inspect",
                sCol + "  Alias: /plan <name>"
        };
=======
        return Locale.get(Msg.CMD_HELP_INSPECT).toArray();
>>>>>>> aa09b670
    }

    @Override
    public boolean onCommand(ISender sender, String commandLabel, String[] args) {
        if (!Check.isTrue(ConditionUtils.pluginHasViewCapability(), Locale.get(Msg.CMD_FAIL_NO_DATA_VIEW).toString(), sender)) {
            return true;
        }

        String playerName = MiscUtils.getPlayerName(args, sender);

        runInspectTask(playerName, sender);
        return true;
    }

    private void runInspectTask(String playerName, ISender sender) {
        plugin.getRunnableFactory().createNew(new AbsRunnable("InspectTask") {
            @Override
            public void run() {
                try {
                    UUID uuid = UUIDUtility.getUUIDOf(playerName);
                    if (!Check.isTrue(Verify.notNull(uuid), Locale.get(Msg.CMD_FAIL_USERNAME_NOT_VALID).toString(), sender)) {
                        return;
                    }
                    if (!Check.isTrue(ConditionUtils.playerHasPlayed(uuid), Locale.get(Msg.CMD_FAIL_USERNAME_NOT_SEEN).toString(), sender)) {
                        return;
                    }
                    if (!Check.isTrue(plugin.getDB().wasSeenBefore(uuid), Locale.get(Msg.CMD_FAIL_USERNAME_NOT_KNOWN).toString(), sender)) {
                        return;
                    }
                    sender.sendMessage(Locale.get(Msg.CMD_INFO_FETCH_DATA).toString());
                    if (CommandUtils.isPlayer(sender) && plugin.getUiServer().isAuthRequired()) {
                        boolean senderHasWebUser = plugin.getDB().getSecurityTable().userExists(sender.getName());
                        if (!senderHasWebUser) {
                            sender.sendMessage(ChatColor.YELLOW + "[Plan] You might not have a web user, use /plan register <password>");
                        }
                    }
                    inspectCache.cache(uuid);
                    runMessageSenderTask(uuid, sender, playerName);
                } catch (SQLException ex) {
                    Log.toLog(this.getClass().getName(), ex);
                } finally {
                    this.cancel();
                }
            }
        }).runTaskAsynchronously();
    }

    private void runMessageSenderTask(UUID uuid, ISender sender, String playerName) {
        plugin.getRunnableFactory().createNew(new AbsRunnable("InspectMessageSenderTask") {
            private int timesrun = 0;

            @Override
            public void run() {
                timesrun++;
                if (inspectCache.isCached(uuid)) {
                    sendInspectMsg(sender, playerName, uuid);
                    this.cancel();
                    return;
                }
                if (timesrun > 10) {
                    Log.debug("Command Timeout Message, Inspect.");
                    sender.sendMessage(Locale.get(Msg.CMD_FAIL_TIMEOUT).parse("Inspect"));
                    this.cancel();
                }
            }

        }).runTaskTimer(TimeAmount.SECOND.ticks(), 5 * TimeAmount.SECOND.ticks());
    }

    private void sendInspectMsg(ISender sender, String playerName, UUID uuid) {

        boolean usingTextUI = Settings.USE_ALTERNATIVE_UI.isTrue();

        sender.sendMessage(Locale.get(Msg.CMD_HEADER_INSPECT) + playerName);

        if (usingTextUI) {
            sender.sendMessage(TextUI.getInspectMessages(uuid));
        } else {
            // Link
            String url = HtmlUtils.getInspectUrlWithProtocol(playerName);
            String message = Locale.get(Msg.CMD_INFO_LINK).toString();
            boolean console = !CommandUtils.isPlayer(sender);
            if (console) {
                sender.sendMessage(message + url);
            } else {
                sender.sendMessage(message);
                sender.sendLink("   ", Locale.get(Msg.CMD_INFO_CLICK_ME).toString(), url);
            }
        }

        sender.sendMessage(Locale.get(Msg.CMD_CONSTANT_FOOTER).toString());
    }
}<|MERGE_RESOLUTION|>--- conflicted
+++ resolved
@@ -55,22 +55,7 @@
 
     @Override
     public String[] addHelp() {
-<<<<<<< HEAD
-        ColorScheme colorScheme = Plan.getInstance().getColorScheme();
-
-        String mCol = colorScheme.getMainColor();
-        String sCol = colorScheme.getSecondaryColor();
-        String tCol = colorScheme.getTertiaryColor();
-
-        return new String[]{
-                mCol + "Inspect command",
-                tCol + "  Used to get a link to User's inspect page.",
-                sCol + "  Own inspect page can be accessed with /plan inspect",
-                sCol + "  Alias: /plan <name>"
-        };
-=======
         return Locale.get(Msg.CMD_HELP_INSPECT).toArray();
->>>>>>> aa09b670
     }
 
     @Override
