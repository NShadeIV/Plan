--- conflicted
+++ resolved
@@ -30,23 +30,7 @@
 
     @Override
     public String[] addHelp() {
-<<<<<<< HEAD
-        ColorScheme colorScheme = Plan.getInstance().getColorScheme();
-
-        String mCol = colorScheme.getMainColor();
-        String sCol = colorScheme.getSecondaryColor();
-        String tCol = colorScheme.getTertiaryColor();
-
-        return new String[]{
-                mCol + "Manage command",
-                tCol + "  Used to Manage Database of the plugin.",
-                sCol + "  Alias: /plan m",
-                sCol + "  /plan m - List subcommands",
-                sCol + "  /plan m <subcommand> ? - in depth help"
-        };
-=======
         return Locale.get(Msg.CMD_HELP_MANAGE).toArray();
->>>>>>> aa09b670
     }
 
     @Override
