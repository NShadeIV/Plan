--- conflicted
+++ resolved
@@ -33,22 +33,7 @@
 
     @Override
     public String[] addHelp() {
-<<<<<<< HEAD
-        ColorScheme colorScheme = Plan.getInstance().getColorScheme();
-
-        String mCol = colorScheme.getMainColor();
-        String sCol = colorScheme.getSecondaryColor();
-        String tCol = colorScheme.getTertiaryColor();
-
-        return new String[]{
-                mCol + "/plan - Main Command",
-                tCol + "  Used to access all SubCommands & help",
-                sCol + "  /plan - List subcommands",
-                sCol + "  /plan <subcommand> ? - in depth help"
-        };
-=======
         return Locale.get(Msg.CMD_HELP_PLAN).toArray();
->>>>>>> aa09b670
     }
 
     @Override
