--- conflicted
+++ resolved
@@ -50,22 +50,7 @@
 
     @Override
     public String[] addHelp() {
-<<<<<<< HEAD
-        ColorScheme colorScheme = Plan.getInstance().getColorScheme();
-
-        String mCol = colorScheme.getMainColor();
-        String sCol = colorScheme.getSecondaryColor();
-        String tCol = colorScheme.getTertiaryColor();
-
-        return new String[]{
-                mCol + "Manage Import command",
-                tCol + "Used to import data from other sources",
-                sCol + "  Analysis will be disabled during import.",
-                sCol + "  If a lot of users are not in the database, saving may take a long time."
-        };
-=======
         return Locale.get(Msg.CMD_HELP_MANAGE_IMPORT).toArray();
->>>>>>> aa09b670
     }
 
     @Override
